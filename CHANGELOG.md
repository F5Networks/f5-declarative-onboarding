# Changelog
Changes to this project are documented in this file. More detail and links can be found in the Declarative Onboarding [Document Revision History](https://clouddocs.f5.com/products/extensions/f5-declarative-onboarding/latest/revision-history.html).

<<<<<<< HEAD
## 1.30.0
### Added
### Fixed
### Changed
### Removed
=======

>>>>>>> d6bb288a

## 1.29.0
### Added
### Fixed
- AUTOTOOL-3040: SelfIp with RouteDomain cannot reach directly connected network
- AUTOTOOL-3051: Licensing can fail if restnoded restarts during processing.
- AUTOTOOL-2845: ([GitHub Issue 276](https://github.com/F5Networks/f5-declarative-onboarding/issues/276)): SelfIp allowService property does not accept a mix of service:port and default
- AUTOTOOL-2881: ([GitHub Issue 282](https://github.com/F5Networks/f5-declarative-onboarding/issues/282)): Security level is not automatically set in SnmpUser class.

### Changed
### Removed

## 1.28.0
### Added
- AUTOTOOL-2871: Allow user to explicitly specify the mgmt-dhcp setting
- AUTOTOOL-2970: routeDomain property to RoutingBGP and RouteMap

### Fixed
- AUTOTOOL-2612: ([GitHub Issue 248](https://github.com/F5Networks/f5-declarative-onboarding/issues/248)): Licensing in GCP multi-NIC fails (Upgrade to f5-cloud-libs 4.26.7)
- AUTOTOOL-2941: ([GitHub Issue 285](https://github.com/F5Networks/f5-declarative-onboarding/issues/285)): URL is incorrect in schema files

### Changed
### Removed

## 1.27.1
### Added
### Fixed
### Changed
- Promoted to LTS

### Removed

## 1.27.0
### Added

### Fixed
- AUTOTOOL-2846: ([GitHub Issue 277](https://github.com/F5Networks/f5-declarative-onboarding/issues/277)): Items containing '.' or '-' characters in their names are not passing schema validation
- AUTOTOOL-2930: DNS_Resolver is not idempotent
- AUTOTOOL-2931: Tunnel is not idempotent
- AUTOTOOL-2939: Can't update just the description of ManagementIp
- AUTOTOOL-3006: Can't remove all items of a class

### Changed
- AUTOTOOL-1898: Several idempotentcy issues are resolved. This required adding defaults for several items in the System class.

### Removed

## 1.26.0
### Added

### Fixed
- AUTOTOOL-2764: ([GitHub Issue 263](https://github.com/F5Networks/f5-declarative-onboarding/issues/263)): RouteDomain example references objects that do not exist
- AUTOTOOL-2677: ([GitHub Issue 254](https://github.com/F5Networks/f5-declarative-onboarding/issues/254)): Declaration fails when Management IP already exists
- AUTOTOOL-2773: ([GitHub Issue 267](https://github.com/F5Networks/f5-declarative-onboarding/issues/267)): DO fails when a route with a '/' in the name is added manually between DO runs.
- AUTOTOOL-2805: ([GitHub Issue 269](https://github.com/F5Networks/f5-declarative-onboarding/issues/269)): Adding a Management Route Resets Management IP to DHCP.
- AUTOTOOL-2759: ([GitHub Issue 178](https://github.com/F5Networks/f5-declarative-onboarding/issues/178)): Unsupported httpd ciphersuite
- AUTOTOOL-1797: ([GitHub Issue 135](https://github.com/F5Networks/f5-declarative-onboarding/issues/135)): Unable to modify SelfIp referenced by ConfigSync
- AUTOTOOL-2775: GSLBDataCenter does not support remark
- AUTOTOOL-2857: When GTM is enabled, DO returns the error 'Monitor /Common/http is read only' on the second POST even when GSLB is not in the declaration.

### Changed
### Removed

## 1.25.0
### Added
- AUTOTOOL-2750: VXLAN Tunnel Profile support

### Fixed
- AUTOTOOL-2721: SnmpTrapDestination, SnmpUser, and SnmpCommunity objects cannot be removed once created
- AUTOTOOL-2688: ([GitHub Issue 255](https://github.com/F5Networks/f5-declarative-onboarding/issues/255)): Firewall policies managed by AS3 are not ignored
- AUTOTOOL-2766: ([GitHub Issue 264](https://github.com/F5Networks/f5-declarative-onboarding/issues/264)): Unable to use remote auth user on BIG-IQ to deploy DO declaration
- AUTOTOOL-2768: ([GitHub Issue 265](https://github.com/F5Networks/f5-declarative-onboarding/issues/265)): DO fails when there is pre-existing route configuration with an interface type
- AUTOTOOL-2761: ([GitHub Issue 261](https://github.com/F5Networks/f5-declarative-onboarding/issues/261)): DO always enables dhcp on mgmt interface after post declaration
- AUTOTOOL-2823: ([GitHub Issue 274](https://github.com/F5Networks/f5-declarative-onboarding/issues/274)): Unable to specify gw and target in Route class
- AUTOTOOL-2780: ([GitHub Issue 268](https://github.com/F5Networks/f5-declarative-onboarding/issues/268)): DO 1.24.0 doesn't honor Remote Role Groups "remoteAccess": true setting. Previously working on 1.21.1
- AUTOTOOL-2882: Unable to POST declaration with single RADIUS server

### Changed
- AUTOTOOL-2544: Use a default of "UTC" for the timezone property of the NTP class

### Removed

## 1.24.0
### Added
- AUTOTOOL-1156: ([GitHub Issue 98](https://github.com/F5Networks/f5-declarative-onboarding/issues/98), [GitHub Issue 206](https://github.com/F5Networks/f5-declarative-onboarding/issues/206)): GRE and Geneve Tunnel Support
- AUTOTOOL-2668: ([GitHub Issue 236](https://github.com/F5Networks/f5-declarative-onboarding/issues/236)): Added ebgpMultihop to RoutingBGP class
- AUTOTOOL-2675: ([GitHub Issue 241](https://github.com/F5Networks/f5-declarative-onboarding/issues/241)): Add chargeBackTag to License class
- AUTOTOOL-2676: ([GitHub Issue 218](https://github.com/F5Networks/f5-declarative-onboarding/issues/218)): Support for configuring management-ip-rules with ManagementIpFirewall class
- AUTOTOOL-705: SnmpTrapDestination default values for version, port, and network
- AUTOTOOL-2259: RoutingAccessList (net routing access-list)

### Fixed
- AUTOTOOL-2692: FirewallPolicy incorrectly allows VLANs to be included in the destination schema object

### Changed
- AUTOTOOL-2528: Truth values in currentConfig response now map to MCP values rather than booleans
- Update f5-cloud-libs to 4.26.3
  - Add failOnErrorMessages and failOnErrorCodes which are arrays of strings/regexes and integers, respectively. That prevent the retry logic from running. Effectively allowing for an early exit of specific failures.
  - Add option to provision BIG-IP modules using a transaction
  - Fix race condition between createOrModify and MCPD where MCPD first reports an object exists but it has already been deleted.
- AUTOTOOL-2680: Use Transactions for provisioning

### Removed

## 1.23.0
### Added
- AUTOTOOL-2473: ([GitHub Issue 224](https://github.com/F5Networks/f5-declarative-onboarding/issues/224)): Support management IP configuration
- AUTOTOOL-2491: ([GitHub Issue 226](https://github.com/F5Networks/f5-declarative-onboarding/issues/226)): Preserve DHCP routes
- AUTOTOOL-2495: ([GitHub Issue 230](https://github.com/F5Networks/f5-declarative-onboarding/issues/230)): Dry-run support

### Fixed
- AUTOTOOL-2471: ([GitHub Issue 225](https://github.com/F5Networks/f5-declarative-onboarding/issues/225)): Ability to create type interface routes
- AUTOTOOL-2524: ([GitHub Issue 237](https://github.com/F5Networks/f5-declarative-onboarding/issues/237)): RoutingPrefixList prefixLengthRange does not support strings
- AUTOTOOL-2595: Fix FailoverUnicast unicastAddresses.map is not a function
- AUTOTOOL-2616: ([GitHub Issue 249](https://github.com/F5Networks/f5-declarative-onboarding/issues/249)): RoutingBGP 'toUpperCase' undefined error

### Changed
- AUTOTOOL-1157: ([GitHub Issue 101](https://github.com/F5Networks/f5-declarative-onboarding/issues/101)): Preserve user authorization keys if no keys were provided in declaration

### Removed

## 1.22.0
### Added
- AUTOTOOL-2509: ([GitHub Issue 220](https://github.com/F5Networks/f5-declarative-onboarding/issues/220)): autoLastHop property to "VLAN" class

### Fixed
- AUTOTOOL-2476: ([GitHub Issue 227](https://github.com/F5Networks/f5-declarative-onboarding/issues/227)): DO might reboot BIGIP system when same configurations/declaration posted
- AUTOTOOL-2415: ([GitHub Issue 216](https://github.com/F5Networks/f5-declarative-onboarding/issues/216)): Match the accepted "hypervisor" list on DO with what is accepted by BIG-IQ
- AUTOTOOL-2502: ([GitHub Issue 233](https://github.com/F5Networks/f5-declarative-onboarding/issues/233)): DeviceGroup does not work with IPv6
- AUTOTOOL-2497: ([GitHub Issue 234](https://github.com/F5Networks/f5-declarative-onboarding/issues/234)): Race condition when creating self-ip on non-default route-domain
- AUTOTOOL-2571: Failover Unicast "cannot read property indexOf of undefined"

### Changed
- AUTOTOOL-531: Properties in the 'traces', 'currentConfig', and 'originalConfig' sections of the response to a request now match what is sent to iControl REST rather than what is in the declaration
- AUTOTOOL-2532: ([GitHub Issue 242](https://github.com/F5Networks/f5-declarative-onboarding/issues/242)): Pull MAC address from management interface instead of the host device MAC address.

### Removed

## 1.21.1
### Added
### Fixed
### Changed
- Promoted to LTS

### Removed

## 1.21.0
### Added
- AUTOTOOL-2433: ([GitHub Issue 221](https://github.com/F5Networks/f5-declarative-onboarding/issues/221)): Configure LDAP referrals

### Fixed
- AUTOTOOL-2074: ([GitHub Issue 190](https://github.com/F5Networks/f5-declarative-onboarding/issues/190)): Invalid config after upgrading DO from 1.15.0
- AUTOTOOL-2041: ([GitHub Issue 125](https://github.com/F5Networks/f5-declarative-onboarding/issues/125)): Declaration containing NTP servers by dns name failing in certain cases
- AUTOTOOL-2224: ([GitHub Issue 201](https://github.com/F5Networks/f5-declarative-onboarding/issues/201)): Pre-DO GTM Server preventing DO declaration from running
- AUTOTOOL-2448: ([GitHub Issue 177](https://github.com/F5Networks/f5-declarative-onboarding/issues/177)): Disk class causes errors on declaration update

### Changed
- AUTOTOOL-2506: Use +nocookie option with dig commands

### Removed

## 1.20.0
### Added
- AUTOTOOL-1991: Added RoutingBGP
- AUTOTOOL-2350: Added FirewallPolicy
- AUTOTOOL-2351: ([GitHub Issue 203](https://github.com/F5Networks/f5-declarative-onboarding/issues/203)): Added FirewallAddressList and FirewallPortList

### Fixed
- AUTOTOOL-2242: ([GitHub Issue 204](https://github.com/F5Networks/f5-declarative-onboarding/issues/204)): Cannot read property 'applicationData' of undefined
- AUTOTOOL-2080: Task status change after restnoded process restarted
- AUTOTOOL-2215: ([GitHub Issue 198](https://github.com/F5Networks/f5-declarative-onboarding/issues/198)): Allow DeviceGroup owner to be an IPv6 address without having to use a json-pointer.
- Improve schema compatibility with BIG-IQ UI

### Changed
### Removed

## 1.19.0
### Added
- AUTOTOOL-1990: Route Map
- AUTOTOOL-2175: Add support for HTTP GSLB monitor
- AUTOTOOL-2176: GSLB Prober Pool
- AUTOTOOL-2173: Add support for virtual servers in GSLB server
- AUTOTOOL-2180: GSLB Monitors (Remaining)

### Fixed
### Changed
- AUTOTOOL-1238: ([GitHub Issue 118](https://github.com/F5Networks/f5-declarative-onboarding/issues/118)): Improve behavior when tenant is missing

### Removed

## 1.18.0
### Added
- AUTOTOOL-2002: GSLB Data Center
- AUTOTOOL-2001: GSLB Server
- AUTOTOOL-1654: Routing Prefix List
- AUTOTOOL-2058: ([GitHub Issue 179](https://github.com/F5Networks/f5-declarative-onboarding/issues/179)): Add support for specifying BIG-IQ auth provider for licensing.
- AUTOTOOL-1882: Log version on startup

### Fixed
- AUTOTOOL-1799: ([GitHub Issue 149](https://github.com/F5Networks/f5-declarative-onboarding/issues/149)): Can only create one DeviceGroup
- AUTOTOOL-2139: GSLB schema defaults are not applied in some cases

### Changed
### Removed

## 1.17.0
### Added
- AUTOTOOL-1373: ([GitHub Issue 128](https://github.com/F5Networks/f5-declarative-onboarding/issues/128)): Support Failover Multicast on the BIG-IPs default device.
- AUTOTOOL-1923: ([GitHub Issue 164](https://github.com/F5Networks/f5-declarative-onboarding/issues/164)): Rudimentary DeviceCertificate validation
- AUTOTOOL-1943: ([GitHub Issue 156](https://github.com/F5Networks/f5-declarative-onboarding/issues/156)): Allow variable expressions in some RemoteAuthRole fields
- AUTOTOOL-1532: ([GitHub Issue 143](https://github.com/F5Networks/f5-declarative-onboarding/issues/143)): Parent property to RouteDomain
- AUTOTOOL-2003: Configure global GSLB settings

### Fixed
- AUTOTOOL-1942: RemoteAuthRole remoteAccess property logic is backwards
- AUTOTOOL-1955: ([GitHub Issue 177](https://github.com/F5Networks/f5-declarative-onboarding/issues/177)): Disk size must be larger than current size
- AUTOTOOL-1798: ([GitHub Issue 140](https://github.com/F5Networks/f5-declarative-onboarding/issues/140)): Unable to specify route domain in route gw address

### Changed
- AUTOTOOL-1924: ([GitHub Issue 163](https://github.com/F5Networks/f5-declarative-onboarding/issues/163)): Accept 'all' as a single word for HTTPD allow value

### Removed

## 1.16.0
### Added
- AUTOTOOL-1652: Add support for routing as-path
- AUTOTOOL-1374: ([GitHub Issue 112](https://github.com/F5Networks/f5-declarative-onboarding/issues/112)): Add support for MirrorIp class
- AUTOTOOL-1577: Add support for LDAPS certificate settings

### Fixed
- AUTOTOOL-1990: Retry license install if we get a connection reset
- Target VLAN errors from the inspect endpoint
- AUTOTOOL-1899: Fix minor schema issues. No type for minPathMtu and use const for Tunnel class
- AUTOTOOL-1845: ([GitHub Issue 147](https://github.com/F5Networks/f5-declarative-onboarding/issues/147)): Route creation order can be incorrect

### Changed
### Removed

## 1.15.0
### Added
- AUTOTOOL-530: Add Trace files for debug printing
- AUTOTOOL-1307: ([GitHub Issue 111](https://github.com/F5Networks/f5-declarative-onboarding/issues/111)): Add support for SSHD allowed source IP's
- AUTOTOOL-1635: ([GitHub Issue 72](https://github.com/F5Networks/f5-declarative-onboarding/issues/72)): Support tenant property when licensing
- AUTOTOOL-1675: ([GitHub Issue 152](https://github.com/F5Networks/f5-declarative-onboarding/issues/152)): Add support for creating and configuring multiple failover unicasts
- AUTOTOOL-1206: Add experimental support for resizing appdata
- AUTOTOOL-1749: ([GitHub Issue 141](https://github.com/F5Networks/f5-declarative-onboarding/issues/141)): Add support for creating routes on the LOCAL_ONLY partition.

### Fixed
- Improve schema for use with BIG-IQ 7.1

### Changed
### Removed

## 1.14.0
### Added
- AUTOTOOL-126: Add support for DNS Resolver
- AUTOTOOL-1610: Add support for VLAN failsafe settings
- AUTOTOOL-1358: ([GitHub Issue 123](https://github.com/F5Networks/f5-declarative-onboarding/issues/123)): TCP Forward Tunnel Support
- AUTOTOOL-1609: Add support for creating and configuring traffic groups

### Fixed
- AUTOTOOL-1091: Bad class values do not fail schema validation
- AUTOTOOL-1659: MAC_Masquerade fails to roll back properly

### Changed
- AUTOTOOL-1521: Update npm packages

### Removed

## 1.13.0
### Added
- AUTOTOOL-1380: ([GitHub Issue 126](https://github.com/F5Networks/f5-declarative-onboarding/issues/126)): Add fields to partially support SSL for LDAP auth.  Additional fields for this GitHub issue TBD.
- AUTOTOOL-1437: Add userAgent to a controls object
- AUTOTOOL-1445: Add authentication type to DO TEEM telemetry
- AUTOTOOL-1236: ([GitHub Issue 107](https://github.com/F5Networks/f5-declarative-onboarding/issues/107)): Add support for System autoCheck setting
- AUTOTOOL-1248: ([GitHub Issue 120](https://github.com/F5Networks/f5-declarative-onboarding/issues/120)): Add support for System tmshAuditLog and guiAuditLog
- AUTOTOOL-1322: ([GitHub Issue 96](https://github.com/F5Networks/f5-declarative-onboarding/issues/96)): Support generated MAC Masquerade on Traffic Groups according to https://support.f5.com/csp/article/K3523.

### Fixed
- AUTOTOOL-1491 ([GitHub Issue 138](https://github.com/F5Networks/f5-declarative-onboarding/issues/138)): Cannot create a device group with AFM provisioned
- AUTOTOOL-1469: Problems with latest Azure image
- AUTOTOOL-901 ([GitHub Issue 79](https://github.com/F5Networks/f5-declarative-onboarding/issues/79)): charset not allowed in Content-Type header

### Changed
- Update @f5devcentral/f5-teem package dependency to 1.4.6

### Removed

## 1.12.0
### Added
- AUTOTOOL-152: Ability to upload device certificate

### Fixed
- AUTOTOOL-1094 ([GitHub Issue 91](https://github.com/F5Networks/f5-declarative-onboarding/issues/91)): Provisioning fails if module does not exist on box
- AUTOTOOL-1170: Call webhook after declaration requiring reboot
- AUTOTOOL-1388: Fix allowed schema versions
- AUTOTOOL-1440 ([GitHub Issue 132](https://github.com/F5Networks/f5-declarative-onboarding/issues/132)): Schema is incompatible with golang regexp
- AUTOTOOL-902 ([GitHub Issue 81](https://github.com/F5Networks/f5-declarative-onboarding/issues/81)): Added missing roles for RemoteAuthRole.role enum
- [GitHub Issue 103](https://github.com/F5Networks/f5-declarative-onboarding/issues/103): Avoid deleting dos-global-dg device group

### Changed
- AUTOTOOL-1014: Update to f5-teem 1.4.2

### Removed

## 1.11.1
### Added
### Fixed
- AUTOTOOL-1388: Fix allowed schema versions

### Changed
### Removed

## 1.11.0
### Added
- AUTOTOOL-1223: Allow provisioning SSLO module

### Fixed
- AUTOTOOL-1139 ([GitHub Issue 100](https://github.com/F5Networks/f5-declarative-onboarding/issues/100)): Route Configuration can conflict with DHCP
- AUTOTOOL-1125 ([GitHub Issue 104](https://github.com/F5Networks/f5-declarative-onboarding/issues/104)): Setting ConfigSync does not handle device name / hostname mismatch and ([GitHub Issue 113](https://github.com/F5Networks/f5-declarative-onboarding/issues/113)): Attempting to modify ConfigSync on non-existing device - device not resolving properly
- AUTOTOOL-1166: Requiring a reboot causes task to never complete
- AUTOTOOL-1235: Relicensing BIG-IP can be interrupted by service restart

### Changed
- AUTOTOOL-1124: Allow IP addresses for configuring cluster members

### Removed

## 1.10.0
### Added
- AUTOTOOL-993: Add support for System autoPhonehome setting
- AUTOTOOL-916: Add support for provisioning CGNAT on BIG-IP v15.0+

### Fixed
- AUTOTOOL-343: On BIG-IP 14+, revoke license from BIG-IQ does not work
    - Make sure config is saved before issuing revoke command
    - Fix issue when existing radius servers are present and none are the primary

### Changed
- AUTOTOOL-903: Integration test improvements: Run integration tests against BIG-IP 13.1, 14.0 and 14.1 instances

### Removed

## 1.9.0
### Added
- AUTOTOOL-910: Add query parameter {statusCodes: 'experimental'} to enable new status codes as implemented in AUTOTOOL-727

### Fixed
- AUTOTOOL-807: Fix bug in which DO was unable to set hostname in AWS environment (K45728203)
- AUTOTOOL-806: Fix bug in which changes to the network property for ManagementRoute and Route would not actually update the config [Issue 75](https://github.com/F5Networks/f5-declarative-onboarding/issues/75)
- AUTOTOOL-904: Fix /example endpoint

### Changed
- AUTOTOOL-727: Changed HTTP status for GET requests to be 200 unless something goes wrong with the actual request. The results of the request will contain the status. (This change could break compatibility with previous versions)
- AUTOTOOL-855: Updated packages
- AUTOTOOL-945: Integration test improvements: Debug logs are now written to test/logs. Retry when getting current assignments from BIG-IQ.

### Removed

## 1.8.0
### Added
- Add support for SSHD class [Issue 50](https://github.com/F5Networks/f5-declarative-onboarding/issues/50)
- Add support for HTTPD class [Issue 50](https://github.com/F5Networks/f5-declarative-onboarding/issues/50)
- AUTOTOOL-708: Add support for cliInactivityTimeout, consoleInactivityTimeout, and hostname in System class
- AUTOTOOL-747: Add Declarative Onboarding analytics reporting to F5

### Fixed
- Fix bug in which DO was unable to use management network for SnmpTrapDestination
- Fix bug in which DO creates incomplete RADIUS authentication configuration
- Fix bug in which DO was unable to remove Radius System Auth configuration
- Fix bug in which DO doesn't remove secondary Radius server when it is absent in declaration

### Changed
### Removed

## 1.7.0
### Added
- Add /inspect endpoint to determine existing configuration of device
- Add support for Authentication class
- Add support for Authentication - Radius
- Add support for Authentication - TACACS
- Add support for Remote Role Groups
- Add support for Authentication - LDAP
- Add support for SNMP Agent and Traps
- Add support for Syslog RemoteServers
- Add schema reference documentation
- Add support for DAG Globals
- Add support for cmp-hash for VLAN [Issue 1](https://github.com/F5Networks/f5-declarative-onboarding/issues/1)
- Add support for Traffic Control
- Add support for Trunk class

### Fixed
- Resolve [Issue 53](https://github.com/F5Networks/f5-declarative-onboarding/issues/53)
- Resolve [Issue 60](https://github.com/F5Networks/f5-declarative-onboarding/issues/60)
- Resolve [Issue 67](https://github.com/F5Networks/f5-declarative-onboarding/issues/67)
- Fix bug in which DO sets task status to ERROR right away while it is still rolling back
- Fix bug in which DO was unable to create new VLAN(s) when no Route Domain(s) specified in declaration. Now DO will add new VLAN(s) to Route Domain with ID 0 unless otherwise specified.

### Changed
- Allow 'none' as valid value for configsyncIp (ConfigSync class)
- Handle the automatic update of root password when admin password changes on 14.0 and later
- DeviceGroup.owner is now required
- When targetSshKey is used try bash shell to modify targetUsername password if tmsh shell fails.
- Improve masking of nested secrets
- Improve Route Domains handling

### Removed

## 1.6.1
### Added
### Fixed
### Changed
- Upgrade f5-cloud-libs to improve licensing from BIG-IQ reg key pools

### Removed

## 1.6.0
### Added
- Add support for Management Route
- Add support for Route Domains [Issue 10](https://github.com/F5Networks/f5-declarative-onboarding/issues/10)

### Fixed
- Resolve [Issue 36](https://github.com/F5Networks/f5-declarative-onboarding/issues/36)
- Resolve [Issue 43](https://github.com/F5Networks/f5-declarative-onboarding/issues/43)
- Resolve [Issue 28](https://github.com/F5Networks/f5-declarative-onboarding/issues/28)

### Changed
### Removed

## 1.5.1
### Added
### Fixed
### Changed
- When running on BIG-IQ, poll TCW longer to match the TCW timeout

### Removed

## 1.5.0
### Added
- Add legacy schemas to /schema for validation.
- Add Authorized Keys capability to user declarations.
- Allow setting global analytics settings.
- Resolve [Issue 35](https://github.com/F5Networks/f5-declarative-onboarding/issues/35)

### Fixed
- Resolve [Issue 14](https://github.com/F5Networks/f5-declarative-onboarding/issues/14)
- Resolve [Issue 26](https://github.com/F5Networks/f5-declarative-onboarding/issues/26)
- Resolve [Issue 40](https://github.com/F5Networks/f5-declarative-onboarding/issues/40)
- Fix bug in which credentials could appear in declaration results when revoking a license.
- Fix issue in which initial clustering failure would prevent clustering from working on subsequent attempts due to using the wrong device name (resolved in f5-cloud-libs).
- LicensePool now respects custom management access port of BIG-IP that is being licensed.

### Changed
- Disable DHCP for DNS/NTP if DO will be configuring them.
- RADIUS server secret will no longer appear in the log.
- When a 400 is received from restjavad, DO will now retry licensing.

### Removed
- License keys will no longer appear in the log.

## 1.4.1
### Added
### Fixed
- Fix vulnerability CVE-2019-5021 in DO container

### Changed
### Removed

## 1.4.0
### Added
- Allow for onboarding multiple devices at once.
    - taskId is now returned from POST onboard requests
    - New /task API to retrieve status by task
- Initial port to run on BIG-IQ for use in onboarding BIG-IP from BIG-IQ

### Fixed
### Changed
### Removed

## 1.3.1
### Added
### Fixed
- Resolve [Issue 7](https://github.com/F5Networks/f5-declarative-onboarding/issues/7)
- Resolve [Issue 17](https://github.com/F5Networks/f5-declarative-onboarding/issues/17)
- Resolve [Issue 18](https://github.com/F5Networks/f5-declarative-onboarding/issues/18)
- Resolve [Issue 21](https://github.com/F5Networks/f5-declarative-onboarding/issues/21)
- Resolve [Issue 32](https://github.com/F5Networks/f5-declarative-onboarding/issues/32)

### Changed
### Removed

## 1.3.0
### Added
- Add 'overwrite' option when licensing via BIG-IQ
- Allow for licenses to be revoked when licensed via BIG-IQ
- Allow modification of a SelfIp address

### Fixed
- Fix bug in which all self ips would be updated if there was a change to any of them
- Fix bug in which clustering was not working if ASM was provisioned

### Changed
- Allow $schema property for use in local validation of declaration

### Removed

## 1.2.0
### Added
- Support for remote provisioning via ASG.

### Fixed
- Fix bug which rejected CIDR of 1x on SelfIp.
- Fix bug in which DB vars are not rolled back in the event of an error

### Changed
### Removed

## 1.1.0
### Added
- Support licensing via BIG-IQ utility, purchased, and reg key pools.
- Allow setting global db variables.

### Fixed
- Fix clustering race condition when onboarding 2 devices at the same time.
- Fix bug which was improperly deleting objects which just had a property change.
- Fix issue where device name was not being set if hostname already matched declaration.
- Ensure that non-floating self IPs are created before floating self IPs.

### Changed
- Allow partition access 'all-partitions' when creating regular users.
- Allow shell of 'none' when creating regular users.
- Better reporting of schema validation errors.
- Apply defaults from the schema.
- Dis-allow sync-failover device group with both autoSync and fullLoadOnSync.
- Handle missing content-type header.

### Removed

## 1.0.0
### Added
- Initial release of DO, which supports
    - DNS
    - NTP
    - License with reg key
    - User creation/modification
    - VLANs
    - Self IPs
    - Routes
    - DSC

### Fixed
### Changed
### Removed<|MERGE_RESOLUTION|>--- conflicted
+++ resolved
@@ -1,15 +1,7 @@
 # Changelog
 Changes to this project are documented in this file. More detail and links can be found in the Declarative Onboarding [Document Revision History](https://clouddocs.f5.com/products/extensions/f5-declarative-onboarding/latest/revision-history.html).
 
-<<<<<<< HEAD
-## 1.30.0
-### Added
-### Fixed
-### Changed
-### Removed
-=======
-
->>>>>>> d6bb288a
+
 
 ## 1.29.0
 ### Added
