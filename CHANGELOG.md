--- conflicted
+++ resolved
@@ -1,18 +1,6 @@
 # Changelog
 Changes to this project are documented in this file. More detail and links can be found in the Declarative Onboarding [Document Revision History](https://clouddocs.f5.com/products/extensions/f5-declarative-onboarding/latest/revision-history.html).
 
-<<<<<<< HEAD
-## 1.12.0
-### Added
-### Fixed
-- AUTOTOOL-1094 ([GitHub Issue 91](https://github.com/F5Networks/f5-declarative-onboarding/issues/91)): Provisioning fails if module does not exist on box
-- AUTOTOOL-1170: Call webhook after declaration requiring reboot
-- AUTOTOOL-1388: Fix allowed schema versions
-### Changed
-### Removed
-
-=======
->>>>>>> 467463bf
 ## 1.11.1
 ### Added
 ### Fixed
