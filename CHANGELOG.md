# Changelog
Changes to this project are documented in this file. More detail and links can be found in the Declarative Onboarding [Document Revision History](https://clouddocs.f5.com/products/extensions/f5-declarative-onboarding/latest/revision-history.html).

## 1.25.0
### Added

### Fixed
- AUTOTOOL-2721: SnmpTrapDestination, SnmpUser, and SnmpCommunity objects cannot be removed once created
- AUTOTOOL-2688: ([GitHub Issue 255](https://github.com/F5Networks/f5-declarative-onboarding/issues/255)): Firewall policies managed by AS3 are not ignored
- AUTOTOOL-2766: ([GitHub Issue 264](https://github.com/F5Networks/f5-declarative-onboarding/issues/264)): Unable to use remote auth user on BIG-IQ to deploy DO declaration
- AUTOTOOL-2768: ([GitHub Issue 265](https://github.com/F5Networks/f5-declarative-onboarding/issues/265)): DO fails when there is pre-existing route configuration with an interface type
<<<<<<< HEAD
=======
- AUTOTOOL-2761: ([GitHub Issue 261](https://github.com/F5Networks/f5-declarative-onboarding/issues/261)): DO always enables dhcp on mgmt interface after post declaration
>>>>>>> bddf9108

### Changed
- AUTOTOOL-2544: Use a default of "UTC" for the timezone property of the NTP class

### Removed

## 1.24.0
### Added
- AUTOTOOL-1156: ([GitHub Issue 98](https://github.com/F5Networks/f5-declarative-onboarding/issues/98), [GitHub Issue 206](https://github.com/F5Networks/f5-declarative-onboarding/issues/206)): GRE and Geneve Tunnel Support
- AUTOTOOL-2668: ([GitHub Issue 236](https://github.com/F5Networks/f5-declarative-onboarding/issues/236)): Added ebgpMultihop to RoutingBGP class
- AUTOTOOL-2675: ([GitHub Issue 241](https://github.com/F5Networks/f5-declarative-onboarding/issues/241)): Add chargeBackTag to License class
- AUTOTOOL-2676: ([GitHub Issue 218](https://github.com/F5Networks/f5-declarative-onboarding/issues/218)): Support for configuring management-ip-rules with ManagementIpFirewall class
- AUTOTOOL-705: SnmpTrapDestination default values for version, port, and network
- AUTOTOOL-2259: RoutingAccessList (net routing access-list)

### Fixed
- AUTOTOOL-2692: FirewallPolicy incorrectly allows VLANs to be included in the destination schema object

### Changed
- AUTOTOOL-2528: Truth values in currentConfig response now map to MCP values rather than booleans
- Update f5-cloud-libs to 4.26.3
  - Add failOnErrorMessages and failOnErrorCodes which are arrays of strings/regexes and integers, respectively. That prevent the retry logic from running. Effectively allowing for an early exit of specific failures.
  - Add option to provision BIG-IP modules using a transaction
  - Fix race condition between createOrModify and MCPD where MCPD first reports an object exists but it has already been deleted.
- AUTOTOOL-2680: Use Transactions for provisioning

### Removed

## 1.23.0
### Added
- AUTOTOOL-2473: ([GitHub Issue 224](https://github.com/F5Networks/f5-declarative-onboarding/issues/224)): Support management IP configuration
- AUTOTOOL-2491: ([GitHub Issue 226](https://github.com/F5Networks/f5-declarative-onboarding/issues/226)): Preserve DHCP routes
- AUTOTOOL-2495: ([GitHub Issue 230](https://github.com/F5Networks/f5-declarative-onboarding/issues/230)): Dry-run support

### Fixed
- AUTOTOOL-2471: ([GitHub Issue 225](https://github.com/F5Networks/f5-declarative-onboarding/issues/225)): Ability to create type interface routes
- AUTOTOOL-2524: ([GitHub Issue 237](https://github.com/F5Networks/f5-declarative-onboarding/issues/237)): RoutingPrefixList prefixLengthRange does not support strings
- AUTOTOOL-2595: Fix FailoverUnicast unicastAddresses.map is not a function
- AUTOTOOL-2616: ([GitHub Issue 249](https://github.com/F5Networks/f5-declarative-onboarding/issues/249)): RoutingBGP 'toUpperCase' undefined error

### Changed
- AUTOTOOL-1157: ([GitHub Issue 101](https://github.com/F5Networks/f5-declarative-onboarding/issues/101)): Preserve user authorization keys if no keys were provided in declaration

### Removed

## 1.22.0
### Added
- AUTOTOOL-2509: ([GitHub Issue 220](https://github.com/F5Networks/f5-declarative-onboarding/issues/220)): autoLastHop property to "VLAN" class

### Fixed
- AUTOTOOL-2476: ([GitHub Issue 227](https://github.com/F5Networks/f5-declarative-onboarding/issues/227)): DO might reboot BIGIP system when same configurations/declaration posted
- AUTOTOOL-2415: ([GitHub Issue 216](https://github.com/F5Networks/f5-declarative-onboarding/issues/216)): Match the accepted "hypervisor" list on DO with what is accepted by BIG-IQ
- AUTOTOOL-2502: ([GitHub Issue 233](https://github.com/F5Networks/f5-declarative-onboarding/issues/233)): DeviceGroup does not work with IPv6
- AUTOTOOL-2497: ([GitHub Issue 234](https://github.com/F5Networks/f5-declarative-onboarding/issues/234)): Race condition when creating self-ip on non-default route-domain
- AUTOTOOL-2571: Failover Unicast "cannot read property indexOf of undefined"

### Changed
- AUTOTOOL-531: Properties in the 'traces', 'currentConfig', and 'originalConfig' sections of the response to a request now match what is sent to iControl REST rather than what is in the declaration
- AUTOTOOL-2532: ([GitHub Issue 242](https://github.com/F5Networks/f5-declarative-onboarding/issues/242)): Pull MAC address from management interface instead of the host device MAC address.

### Removed

## 1.21.1
### Added
### Fixed
### Changed
- Promoted to LTS

### Removed

## 1.21.0
### Added
- AUTOTOOL-2433: ([GitHub Issue 221](https://github.com/F5Networks/f5-declarative-onboarding/issues/221)): Configure LDAP referrals

### Fixed
- AUTOTOOL-2074: ([GitHub Issue 190](https://github.com/F5Networks/f5-declarative-onboarding/issues/190)): Invalid config after upgrading DO from 1.15.0
- AUTOTOOL-2041: ([GitHub Issue 125](https://github.com/F5Networks/f5-declarative-onboarding/issues/125)): Declaration containing NTP servers by dns name failing in certain cases
- AUTOTOOL-2224: ([GitHub Issue 201](https://github.com/F5Networks/f5-declarative-onboarding/issues/201)): Pre-DO GTM Server preventing DO declaration from running
- AUTOTOOL-2448: ([GitHub Issue 177](https://github.com/F5Networks/f5-declarative-onboarding/issues/177)): Disk class causes errors on declaration update

### Changed
- AUTOTOOL-2506: Use +nocookie option with dig commands

### Removed

## 1.20.0
### Added
- AUTOTOOL-1991: Added RoutingBGP
- AUTOTOOL-2350: Added FirewallPolicy
- AUTOTOOL-2351: ([GitHub Issue 203](https://github.com/F5Networks/f5-declarative-onboarding/issues/203)): Added FirewallAddressList and FirewallPortList

### Fixed
- AUTOTOOL-2242: ([GitHub Issue 204](https://github.com/F5Networks/f5-declarative-onboarding/issues/204)): Cannot read property 'applicationData' of undefined
- AUTOTOOL-2080: Task status change after restnoded process restarted
- AUTOTOOL-2215: ([GitHub Issue 198](https://github.com/F5Networks/f5-declarative-onboarding/issues/198)): Allow DeviceGroup owner to be an IPv6 address without having to use a json-pointer.
- Improve schema compatibility with BIG-IQ UI

### Changed
### Removed

## 1.19.0
### Added
- AUTOTOOL-1990: Route Map
- AUTOTOOL-2175: Add support for HTTP GSLB monitor
- AUTOTOOL-2176: GSLB Prober Pool
- AUTOTOOL-2173: Add support for virtual servers in GSLB server
- AUTOTOOL-2180: GSLB Monitors (Remaining)

### Fixed
### Changed
- AUTOTOOL-1238: ([GitHub Issue 118](https://github.com/F5Networks/f5-declarative-onboarding/issues/118)): Improve behavior when tenant is missing

### Removed

## 1.18.0
### Added
- AUTOTOOL-2002: GSLB Data Center
- AUTOTOOL-2001: GSLB Server
- AUTOTOOL-1654: Routing Prefix List
- AUTOTOOL-2058: ([GitHub Issue 179](https://github.com/F5Networks/f5-declarative-onboarding/issues/179)): Add support for specifying BIG-IQ auth provider for licensing.
- AUTOTOOL-1882: Log version on startup

### Fixed
- AUTOTOOL-1799: ([GitHub Issue 149](https://github.com/F5Networks/f5-declarative-onboarding/issues/149)): Can only create one DeviceGroup
- AUTOTOOL-2139: GSLB schema defaults are not applied in some cases

### Changed
### Removed

## 1.17.0
### Added
- AUTOTOOL-1373: ([GitHub Issue 128](https://github.com/F5Networks/f5-declarative-onboarding/issues/128)): Support Failover Multicast on the BIG-IPs default device.
- AUTOTOOL-1923: ([GitHub Issue 164](https://github.com/F5Networks/f5-declarative-onboarding/issues/164)): Rudimentary DeviceCertificate validation
- AUTOTOOL-1943: ([GitHub Issue 156](https://github.com/F5Networks/f5-declarative-onboarding/issues/156)): Allow variable expressions in some RemoteAuthRole fields
- AUTOTOOL-1532: ([GitHub Issue 143](https://github.com/F5Networks/f5-declarative-onboarding/issues/143)): Parent property to RouteDomain
- AUTOTOOL-2003: Configure global GSLB settings

### Fixed
- AUTOTOOL-1942: RemoteAuthRole remoteAccess property logic is backwards
- AUTOTOOL-1955: ([GitHub Issue 177](https://github.com/F5Networks/f5-declarative-onboarding/issues/177)): Disk size must be larger than current size
- AUTOTOOL-1798: ([GitHub Issue 140](https://github.com/F5Networks/f5-declarative-onboarding/issues/140)): Unable to specify route domain in route gw address

### Changed
- AUTOTOOL-1924: ([GitHub Issue 163](https://github.com/F5Networks/f5-declarative-onboarding/issues/163)): Accept 'all' as a single word for HTTPD allow value

### Removed

## 1.16.0
### Added
- AUTOTOOL-1652: Add support for routing as-path
- AUTOTOOL-1374: ([GitHub Issue 112](https://github.com/F5Networks/f5-declarative-onboarding/issues/112)): Add support for MirrorIp class
- AUTOTOOL-1577: Add support for LDAPS certificate settings

### Fixed
- AUTOTOOL-1990: Retry license install if we get a connection reset
- Target VLAN errors from the inspect endpoint
- AUTOTOOL-1899: Fix minor schema issues. No type for minPathMtu and use const for Tunnel class
- AUTOTOOL-1845: ([GitHub Issue 147](https://github.com/F5Networks/f5-declarative-onboarding/issues/147)): Route creation order can be incorrect

### Changed
### Removed

## 1.15.0
### Added
- AUTOTOOL-530: Add Trace files for debug printing
- AUTOTOOL-1307: ([GitHub Issue 111](https://github.com/F5Networks/f5-declarative-onboarding/issues/111)): Add support for SSHD allowed source IP's
- AUTOTOOL-1635: ([GitHub Issue 72](https://github.com/F5Networks/f5-declarative-onboarding/issues/72)): Support tenant property when licensing
- AUTOTOOL-1675: ([GitHub Issue 152](https://github.com/F5Networks/f5-declarative-onboarding/issues/152)): Add support for creating and configuring multiple failover unicasts
- AUTOTOOL-1206: Add experimental support for resizing appdata
- AUTOTOOL-1749: ([GitHub Issue 141](https://github.com/F5Networks/f5-declarative-onboarding/issues/141)): Add support for creating routes on the LOCAL_ONLY partition.

### Fixed
- Improve schema for use with BIG-IQ 7.1

### Changed
### Removed

## 1.14.0
### Added
- AUTOTOOL-126: Add support for DNS Resolver
- AUTOTOOL-1610: Add support for VLAN failsafe settings
- AUTOTOOL-1358: ([GitHub Issue 123](https://github.com/F5Networks/f5-declarative-onboarding/issues/123)): TCP Forward Tunnel Support
- AUTOTOOL-1609: Add support for creating and configuring traffic groups

### Fixed
- AUTOTOOL-1091: Bad class values do not fail schema validation
- AUTOTOOL-1659: MAC_Masquerade fails to roll back properly

### Changed
- AUTOTOOL-1521: Update npm packages

### Removed

## 1.13.0
### Added
- AUTOTOOL-1380: ([GitHub Issue 126](https://github.com/F5Networks/f5-declarative-onboarding/issues/126)): Add fields to partially support SSL for LDAP auth.  Additional fields for this GitHub issue TBD.
- AUTOTOOL-1437: Add userAgent to a controls object
- AUTOTOOL-1445: Add authentication type to DO TEEM telemetry
- AUTOTOOL-1236: ([GitHub Issue 107](https://github.com/F5Networks/f5-declarative-onboarding/issues/107)): Add support for System autoCheck setting
- AUTOTOOL-1248: ([GitHub Issue 120](https://github.com/F5Networks/f5-declarative-onboarding/issues/120)): Add support for System tmshAuditLog and guiAuditLog
- AUTOTOOL-1322: ([GitHub Issue 96](https://github.com/F5Networks/f5-declarative-onboarding/issues/96)): Support generated MAC Masquerade on Traffic Groups according to https://support.f5.com/csp/article/K3523.

### Fixed
- AUTOTOOL-1491 ([GitHub Issue 138](https://github.com/F5Networks/f5-declarative-onboarding/issues/138)): Cannot create a device group with AFM provisioned
- AUTOTOOL-1469: Problems with latest Azure image
- AUTOTOOL-901 ([GitHub Issue 79](https://github.com/F5Networks/f5-declarative-onboarding/issues/79)): charset not allowed in Content-Type header

### Changed
- Update @f5devcentral/f5-teem package dependency to 1.4.6

### Removed

## 1.12.0
### Added
- AUTOTOOL-152: Ability to upload device certificate

### Fixed
- AUTOTOOL-1094 ([GitHub Issue 91](https://github.com/F5Networks/f5-declarative-onboarding/issues/91)): Provisioning fails if module does not exist on box
- AUTOTOOL-1170: Call webhook after declaration requiring reboot
- AUTOTOOL-1388: Fix allowed schema versions
- AUTOTOOL-1440 ([GitHub Issue 132](https://github.com/F5Networks/f5-declarative-onboarding/issues/132)): Schema is incompatible with golang regexp
- AUTOTOOL-902 ([GitHub Issue 81](https://github.com/F5Networks/f5-declarative-onboarding/issues/81)): Added missing roles for RemoteAuthRole.role enum
- [GitHub Issue 103](https://github.com/F5Networks/f5-declarative-onboarding/issues/103): Avoid deleting dos-global-dg device group

### Changed
- AUTOTOOL-1014: Update to f5-teem 1.4.2

### Removed

## 1.11.1
### Added
### Fixed
- AUTOTOOL-1388: Fix allowed schema versions

### Changed
### Removed

## 1.11.0
### Added
- AUTOTOOL-1223: Allow provisioning SSLO module

### Fixed
- AUTOTOOL-1139 ([GitHub Issue 100](https://github.com/F5Networks/f5-declarative-onboarding/issues/100)): Route Configuration can conflict with DHCP
- AUTOTOOL-1125 ([GitHub Issue 104](https://github.com/F5Networks/f5-declarative-onboarding/issues/104)): Setting ConfigSync does not handle device name / hostname mismatch and ([GitHub Issue 113](https://github.com/F5Networks/f5-declarative-onboarding/issues/113)): Attempting to modify ConfigSync on non-existing device - device not resolving properly
- AUTOTOOL-1166: Requiring a reboot causes task to never complete
- AUTOTOOL-1235: Relicensing BIG-IP can be interrupted by service restart

### Changed
- AUTOTOOL-1124: Allow IP addresses for configuring cluster members

### Removed

## 1.10.0
### Added
- AUTOTOOL-993: Add support for System autoPhonehome setting
- AUTOTOOL-916: Add support for provisioning CGNAT on BIG-IP v15.0+

### Fixed
- AUTOTOOL-343: On BIG-IP 14+, revoke license from BIG-IQ does not work
    - Make sure config is saved before issuing revoke command
    - Fix issue when existing radius servers are present and none are the primary

### Changed
- AUTOTOOL-903: Integration test improvements: Run integration tests against BIG-IP 13.1, 14.0 and 14.1 instances

### Removed

## 1.9.0
### Added
- AUTOTOOL-910: Add query parameter {statusCodes: 'experimental'} to enable new status codes as implemented in AUTOTOOL-727

### Fixed
- AUTOTOOL-807: Fix bug in which DO was unable to set hostname in AWS environment (K45728203)
- AUTOTOOL-806: Fix bug in which changes to the network property for ManagementRoute and Route would not actually update the config [Issue 75](https://github.com/F5Networks/f5-declarative-onboarding/issues/75)
- AUTOTOOL-904: Fix /example endpoint

### Changed
- AUTOTOOL-727: Changed HTTP status for GET requests to be 200 unless something goes wrong with the actual request. The results of the request will contain the status. (This change could break compatibility with previous versions)
- AUTOTOOL-855: Updated packages
- AUTOTOOL-945: Integration test improvements: Debug logs are now written to test/logs. Retry when getting current assignments from BIG-IQ.

### Removed

## 1.8.0
### Added
- Add support for SSHD class [Issue 50](https://github.com/F5Networks/f5-declarative-onboarding/issues/50)
- Add support for HTTPD class [Issue 50](https://github.com/F5Networks/f5-declarative-onboarding/issues/50)
- AUTOTOOL-708: Add support for cliInactivityTimeout, consoleInactivityTimeout, and hostname in System class
- AUTOTOOL-747: Add Declarative Onboarding analytics reporting to F5

### Fixed
- Fix bug in which DO was unable to use management network for SnmpTrapDestination
- Fix bug in which DO creates incomplete RADIUS authentication configuration
- Fix bug in which DO was unable to remove Radius System Auth configuration
- Fix bug in which DO doesn't remove secondary Radius server when it is absent in declaration

### Changed
### Removed

## 1.7.0
### Added
- Add /inspect endpoint to determine existing configuration of device
- Add support for Authentication class
- Add support for Authentication - Radius
- Add support for Authentication - TACACS
- Add support for Remote Role Groups
- Add support for Authentication - LDAP
- Add support for SNMP Agent and Traps
- Add support for Syslog RemoteServers
- Add schema reference documentation
- Add support for DAG Globals
- Add support for cmp-hash for VLAN [Issue 1](https://github.com/F5Networks/f5-declarative-onboarding/issues/1)
- Add support for Traffic Control
- Add support for Trunk class

### Fixed
- Resolve [Issue 53](https://github.com/F5Networks/f5-declarative-onboarding/issues/53)
- Resolve [Issue 60](https://github.com/F5Networks/f5-declarative-onboarding/issues/60)
- Resolve [Issue 67](https://github.com/F5Networks/f5-declarative-onboarding/issues/67)
- Fix bug in which DO sets task status to ERROR right away while it is still rolling back
- Fix bug in which DO was unable to create new VLAN(s) when no Route Domain(s) specified in declaration. Now DO will add new VLAN(s) to Route Domain with ID 0 unless otherwise specified.

### Changed
- Allow 'none' as valid value for configsyncIp (ConfigSync class)
- Handle the automatic update of root password when admin password changes on 14.0 and later
- DeviceGroup.owner is now required
- When targetSshKey is used try bash shell to modify targetUsername password if tmsh shell fails.
- Improve masking of nested secrets
- Improve Route Domains handling

### Removed

## 1.6.1
### Added
### Fixed
### Changed
- Upgrade f5-cloud-libs to improve licensing from BIG-IQ reg key pools

### Removed

## 1.6.0
### Added
- Add support for Management Route
- Add support for Route Domains [Issue 10](https://github.com/F5Networks/f5-declarative-onboarding/issues/10)

### Fixed
- Resolve [Issue 36](https://github.com/F5Networks/f5-declarative-onboarding/issues/36)
- Resolve [Issue 43](https://github.com/F5Networks/f5-declarative-onboarding/issues/43)
- Resolve [Issue 28](https://github.com/F5Networks/f5-declarative-onboarding/issues/28)

### Changed
### Removed

## 1.5.1
### Added
### Fixed
### Changed
- When running on BIG-IQ, poll TCW longer to match the TCW timeout

### Removed

## 1.5.0
### Added
- Add legacy schemas to /schema for validation.
- Add Authorized Keys capability to user declarations.
- Allow setting global analytics settings.
- Resolve [Issue 35](https://github.com/F5Networks/f5-declarative-onboarding/issues/35)

### Fixed
- Resolve [Issue 14](https://github.com/F5Networks/f5-declarative-onboarding/issues/14)
- Resolve [Issue 26](https://github.com/F5Networks/f5-declarative-onboarding/issues/26)
- Resolve [Issue 40](https://github.com/F5Networks/f5-declarative-onboarding/issues/40)
- Fix bug in which credentials could appear in declaration results when revoking a license.
- Fix issue in which initial clustering failure would prevent clustering from working on subsequent attempts due to using the wrong device name (resolved in f5-cloud-libs).
- LicensePool now respects custom management access port of BIG-IP that is being licensed.

### Changed
- Disable DHCP for DNS/NTP if DO will be configuring them.
- RADIUS server secret will no longer appear in the log.
- When a 400 is received from restjavad, DO will now retry licensing.

### Removed
- License keys will no longer appear in the log.

## 1.4.1
### Added
### Fixed
- Fix vulnerability CVE-2019-5021 in DO container

### Changed
### Removed

## 1.4.0
### Added
- Allow for onboarding multiple devices at once.
    - taskId is now returned from POST onboard requests
    - New /task API to retrieve status by task
- Initial port to run on BIG-IQ for use in onboarding BIG-IP from BIG-IQ

### Fixed
### Changed
### Removed

## 1.3.1
### Added
### Fixed
- Resolve [Issue 7](https://github.com/F5Networks/f5-declarative-onboarding/issues/7)
- Resolve [Issue 17](https://github.com/F5Networks/f5-declarative-onboarding/issues/17)
- Resolve [Issue 18](https://github.com/F5Networks/f5-declarative-onboarding/issues/18)
- Resolve [Issue 21](https://github.com/F5Networks/f5-declarative-onboarding/issues/21)
- Resolve [Issue 32](https://github.com/F5Networks/f5-declarative-onboarding/issues/32)

### Changed
### Removed

## 1.3.0
### Added
- Add 'overwrite' option when licensing via BIG-IQ
- Allow for licenses to be revoked when licensed via BIG-IQ
- Allow modification of a SelfIp address

### Fixed
- Fix bug in which all self ips would be updated if there was a change to any of them
- Fix bug in which clustering was not working if ASM was provisioned

### Changed
- Allow $schema property for use in local validation of declaration

### Removed

## 1.2.0
### Added
- Support for remote provisioning via ASG.

### Fixed
- Fix bug which rejected CIDR of 1x on SelfIp.
- Fix bug in which DB vars are not rolled back in the event of an error

### Changed
### Removed

## 1.1.0
### Added
- Support licensing via BIG-IQ utility, purchased, and reg key pools.
- Allow setting global db variables.

### Fixed
- Fix clustering race condition when onboarding 2 devices at the same time.
- Fix bug which was improperly deleting objects which just had a property change.
- Fix issue where device name was not being set if hostname already matched declaration.
- Ensure that non-floating self IPs are created before floating self IPs.

### Changed
- Allow partition access 'all-partitions' when creating regular users.
- Allow shell of 'none' when creating regular users.
- Better reporting of schema validation errors.
- Apply defaults from the schema.
- Dis-allow sync-failover device group with both autoSync and fullLoadOnSync.
- Handle missing content-type header.

### Removed

## 1.0.0
### Added
- Initial release of DO, which supports
    - DNS
    - NTP
    - License with reg key
    - User creation/modification
    - VLANs
    - Self IPs
    - Routes
    - DSC

### Fixed
### Changed
### Removed<|MERGE_RESOLUTION|>--- conflicted
+++ resolved
@@ -9,10 +9,7 @@
 - AUTOTOOL-2688: ([GitHub Issue 255](https://github.com/F5Networks/f5-declarative-onboarding/issues/255)): Firewall policies managed by AS3 are not ignored
 - AUTOTOOL-2766: ([GitHub Issue 264](https://github.com/F5Networks/f5-declarative-onboarding/issues/264)): Unable to use remote auth user on BIG-IQ to deploy DO declaration
 - AUTOTOOL-2768: ([GitHub Issue 265](https://github.com/F5Networks/f5-declarative-onboarding/issues/265)): DO fails when there is pre-existing route configuration with an interface type
-<<<<<<< HEAD
-=======
 - AUTOTOOL-2761: ([GitHub Issue 261](https://github.com/F5Networks/f5-declarative-onboarding/issues/261)): DO always enables dhcp on mgmt interface after post declaration
->>>>>>> bddf9108
 
 ### Changed
 - AUTOTOOL-2544: Use a default of "UTC" for the timezone property of the NTP class
