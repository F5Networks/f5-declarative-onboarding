--- conflicted
+++ resolved
@@ -1,7 +1,6 @@
 # Changelog
 Changes to this project are documented in this file. More detail and links can be found in the Declarative Onboarding [Document Revision History](https://clouddocs.f5.com/products/extensions/f5-declarative-onboarding/latest/revision-history.html).
 
-<<<<<<< HEAD
 ## 1.23.0
 ### Added
 ### Fixed
@@ -20,13 +19,13 @@
 ### Changed
 - AUTOTOOL-531: Properties in the 'traces', 'currentConfig', and 'originalConfig' sections of the response to a request now match what is sent to iControl REST rather than what is in the declaration
 - AUTOTOOL-2532: ([GitHub Issue 242](https://github.com/F5Networks/f5-declarative-onboarding/issues/242)): Pull MAC address from management interface instead of the host device MAC address.
-=======
+### Removed
+
 ## 1.21.1
 ### Added
 ### Fixed
 ### Changed
 - Promoted to LTS
->>>>>>> c603c284
 ### Removed
 
 ## 1.21.0
