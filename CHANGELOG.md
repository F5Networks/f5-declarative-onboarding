--- conflicted
+++ resolved
@@ -11,11 +11,8 @@
 - AUTOTOOL-2805: ([GitHub Issue 269](https://github.com/F5Networks/f5-declarative-onboarding/issues/269)): Adding a Management Route Resets Management IP to DHCP.
 - AUTOTOOL-2759: ([GitHub Issue 178](https://github.com/F5Networks/f5-declarative-onboarding/issues/178)): Unsupported httpd ciphersuite
 - AUTOTOOL-1797: ([GitHub Issue 135](https://github.com/F5Networks/f5-declarative-onboarding/issues/135)): Unable to modify SelfIp referenced by ConfigSync
-<<<<<<< HEAD
 - AUTOTOOL-2775: GSLBDataCenter does not support remark
-=======
 - AUTOTOOL-2857: When GTM is enabled, DO returns the error 'Monitor /Common/http is read only' on the second POST even when GSLB is not in the declaration.
->>>>>>> 5fbb8d1f
 
 ### Changed
 ### Removed
