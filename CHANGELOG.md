# Changelog
Changes to this project are documented in this file. More detail and links can be found in the Declarative Onboarding [Document Revision History](https://clouddocs.f5.com/products/extensions/f5-declarative-onboarding/latest/revision-history.html).

## 1.9.0
### Added
### Fixed
- AUTOTOOL-807: Fix bug in which DO was unable to set hostname in AWS environment (K45728203)
<<<<<<< HEAD
=======
- AUTOTOOL-806: Fix bug in which changes to the network property for ManagementRoute and Route would not actually update the config [Issue 75](https://github.com/F5Networks/f5-declarative-onboarding/issues/75)
>>>>>>> 02650302
### Changed
### Removed

## 1.8.0
### Added
- Add support for SSHD class [Issue 50](https://github.com/F5Networks/f5-declarative-onboarding/issues/50)
- Add support for HTTPD class [Issue 50](https://github.com/F5Networks/f5-declarative-onboarding/issues/50)
- AUTOTOOL-708: Add support for cliInactivityTimeout, consoleInactivityTimeout, and hostname in System class
- AUTOTOOL-747: Add Declarative Onboarding analytics reporting to F5
### Fixed
- Fix bug in which DO was unable to use management network for SnmpTrapDestination
- Fix bug in which DO creates incomplete RADIUS authentication configuration
- Fix bug in which DO was unable to remove Radius System Auth configuration
- Fix bug in which DO doesn't remove secondary Radius server when it is absent in declaration
### Changed
### Removed

## 1.7.0
### Added
- Add /inspect endpoint to determine existing configuration of device
- Add support for Authentication class
- Add support for Authentication - Radius
- Add support for Authentication - TACACS
- Add support for Remote Role Groups
- Add support for Authentication - LDAP
- Add support for SNMP Agent and Traps
- Add support for Syslog RemoteServers
- Add schema reference documentation
- Add support for DAG Globals
- Add support for cmp-hash for VLAN [Issue 1](https://github.com/F5Networks/f5-declarative-onboarding/issues/1)
- Add support for Traffic Control
- Add support for Trunk class
### Fixed
- Resolve [Issue 53](https://github.com/F5Networks/f5-declarative-onboarding/issues/53)
- Resolve [Issue 60](https://github.com/F5Networks/f5-declarative-onboarding/issues/60)
- Resolve [Issue 67](https://github.com/F5Networks/f5-declarative-onboarding/issues/67)
- Fix bug in which DO sets task status to ERROR right away while it is still rolling back
- Fix bug in which DO was unable to create new VLAN(s) when no Route Domain(s) specified in declaration. Now DO will add new VLAN(s) to Rotue Domain with ID 0 unless otherwise specified.
### Changed
- Allow 'none' as valid value for configsyncIp (ConfigSync class)
- Handle the automatic update of root password when admin password changes on 14.0 and later
- DeviceGroup.owner is now required
- When targetSshKey is used try bash shell to modify targetUsername password if tmsh shell fails.
- Improve masking of nested secrets
- Improve Route Domains handling
### Removed

## 1.6.1
### Added
### Fixed
### Changed
- Upgrade f5-cloud-libs to improve licensing from BIG-IQ reg key pools
### Removed

## 1.6.0
### Added
- Add support for Management Route
- Add support for Route Domains [Issue 10](https://github.com/F5Networks/f5-declarative-onboarding/issues/10)
### Fixed
- Resolve [Issue 36](https://github.com/F5Networks/f5-declarative-onboarding/issues/36)
- Resolve [Issue 43](https://github.com/F5Networks/f5-declarative-onboarding/issues/43)
- Resolve [Issue 28](https://github.com/F5Networks/f5-declarative-onboarding/issues/28)
### Changed
### Removed

## 1.5.1
### Added
### Fixed
### Changed
- When running on BIG-IQ, poll TCW longer to match the TCW timeout
### Removed

## 1.5.0
### Added
- Add legacy schemas to /schema for validation.
- Add Authorized Keys capability to user declarations.
- Allow setting global analytics settings.
- Resolve [Issue 35](https://github.com/F5Networks/f5-declarative-onboarding/issues/35)
### Fixed
- Resolve [Issue 14](https://github.com/F5Networks/f5-declarative-onboarding/issues/14)
- Resolve [Issue 26](https://github.com/F5Networks/f5-declarative-onboarding/issues/26)
- Resolve [Issue 40](https://github.com/F5Networks/f5-declarative-onboarding/issues/40)
- Fix bug in which credentials could appear in declaration results when revoking a license.
- Fix issue in which initial clustering failure would prevent clustering from working on subsequent attempts due to using the wrong device name (resolved in f5-cloud-libs).
- LicensePool now respects custom management access port of BIG-IP that is being licensed.
### Changed
- Disable DHCP for DNS/NTP if DO will be configuring them.
- RADIUS server secret will no longer appear in the log.
- When a 400 is received from restjavad, DO will now retry licensing.
### Removed
- License keys will no longer appear in the log.

## 1.4.1
### Added
### Fixed
- Fix vulnerability CVE-2019-5021 in DO container
### Changed
### Removed

## 1.4.0
### Added
- Allow for onboarding multiple devices at once.
    - taskId is now returned from POST onboard requests
    - New /task API to retrieve status by task
- Initial port to run on BIG-IQ for use in onboarding BIG-IP from BIG-IQ
### Fixed
### Changed
### Removed

## 1.3.1
### Added
### Fixed
- Resolve [Issue 7](https://github.com/F5Networks/f5-declarative-onboarding/issues/7)
- Resolve [Issue 17](https://github.com/F5Networks/f5-declarative-onboarding/issues/17)
- Resolve [Issue 18](https://github.com/F5Networks/f5-declarative-onboarding/issues/18)
- Resolve [Issue 21](https://github.com/F5Networks/f5-declarative-onboarding/issues/21)
- Resolve [Issue 32](https://github.com/F5Networks/f5-declarative-onboarding/issues/32)
### Changed
### Removed

## 1.3.0
### Added
- Add 'overwrite' option when licensing via BIG-IQ
- Allow for licenses to be revoked when licensed via BIG-IQ
- Allow modification of a SelfIp address
### Fixed
- Fix bug in which all self ips would be updated if there was a change to any of them
- Fix bug in which clustering was not working if ASM was provisioned
### Changed
- Allow $schema property for use in local validation of declaration
### Removed

## 1.2.0
### Added
- Support for remote provisioning via ASG.
### Fixed
- Fix bug which rejected CIDR of 1x on SelfIp.
- Fix bug in which DB vars are not rolled back in the event of an error
### Changed
### Removed

## 1.1.0
### Added
- Support licensing via BIG-IQ utility, purchased, and reg key pools.
- Allow setting global db variables.
### Fixed
- Fix clustering race condition when onboarding 2 devices at the same time.
- Fix bug which was improperly deleting objects which just had a property change.
- Fix issue where device name was not being set if hostname already matched declaration.
- Ensure that non-floating self IPs are created before floating self IPs.
### Changed
- Allow partition access 'all-partitions' when creating regular users.
- Allow shell of 'none' when creating regular users.
- Better reporting of schema validation errors.
- Apply defaults from the schema.
- Dis-allow sync-failover device group with both autoSync and fullLoadOnSync.
- Handle missing content-type header.
### Removed

## 1.0.0
### Added
- Initial release of DO, which supports
    - DNS
    - NTP
    - License with reg key
    - User creation/modification
    - VLANs
    - Self IPs
    - Routes
    - DSC

### Fixed
### Changed
### Removed<|MERGE_RESOLUTION|>--- conflicted
+++ resolved
@@ -5,10 +5,7 @@
 ### Added
 ### Fixed
 - AUTOTOOL-807: Fix bug in which DO was unable to set hostname in AWS environment (K45728203)
-<<<<<<< HEAD
-=======
 - AUTOTOOL-806: Fix bug in which changes to the network property for ManagementRoute and Route would not actually update the config [Issue 75](https://github.com/F5Networks/f5-declarative-onboarding/issues/75)
->>>>>>> 02650302
 ### Changed
 ### Removed
 
