--- conflicted
+++ resolved
@@ -115,8 +115,6 @@
                     return Promise.resolve(true);
                 }
                 return Promise.resolve(false);
-<<<<<<< HEAD
-=======
             })
             .then((promptSaysRebootRequired) => {
                 // Double check the db var. If either the prompt or the db var says
@@ -131,7 +129,6 @@
             })
             .then((rebootRequired) => {
                 return Promise.resolve(rebootRequired);
->>>>>>> 260cbcb8
             });
     },
 
@@ -171,11 +168,7 @@
             '/tm/util/bash',
             commandBody,
             null,
-<<<<<<< HEAD
-            cloudUtil.NO_RETRY
-=======
             cloudUtil.SHORT_RETRY
->>>>>>> 260cbcb8
         )
             .then((result) => {
                 return result.commandResult;
