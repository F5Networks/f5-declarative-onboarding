--- conflicted
+++ resolved
@@ -240,11 +240,6 @@
     describe('rebootRequired', () => {
         let getCurrentPlatform;
         let executeBashCommandExec;
-<<<<<<< HEAD
-        beforeEach(() => {
-            executeBashCommandExec = doUtil.executeBashCommandExec;
-            getCurrentPlatform = doUtil.getCurrentPlatform;
-=======
         let bigIpMock;
 
         beforeEach(() => {
@@ -256,7 +251,6 @@
                     value: 'none'
                 });
             };
->>>>>>> 260cbcb8
         });
 
         afterEach(() => {
@@ -277,11 +271,7 @@
                         return Promise.resolve('REBOOT REQUIRED');
                     };
 
-<<<<<<< HEAD
-                    doUtil.rebootRequired()
-=======
-                    doUtil.rebootRequired(bigIpMock)
->>>>>>> 260cbcb8
+                    doUtil.rebootRequired(bigIpMock)
                         .then((rebootRequired) => {
                             assert.strictEqual(rebootRequired, true);
                             resolve();
@@ -292,21 +282,13 @@
                 });
             });
 
-<<<<<<< HEAD
-            it('should return false if the prompt is REBOOT REQUIRED', () => {
-=======
             it('should return false if the prompt is not REBOOT REQUIRED', () => {
->>>>>>> 260cbcb8
                 return new Promise((resolve, reject) => {
                     doUtil.executeBashCommandLocal = () => {
                         return Promise.resolve('Active');
                     };
 
-<<<<<<< HEAD
-                    doUtil.rebootRequired()
-=======
-                    doUtil.rebootRequired(bigIpMock)
->>>>>>> 260cbcb8
+                    doUtil.rebootRequired(bigIpMock)
                         .then((rebootRequired) => {
                             assert.strictEqual(rebootRequired, false);
                             resolve();
@@ -316,8 +298,6 @@
                         });
                 });
             });
-<<<<<<< HEAD
-=======
 
             it('should return true if the prompt is not REBOOT REQUIRED but the db var is true', () => {
                 return new Promise((resolve, reject) => {
@@ -341,7 +321,6 @@
                         });
                 });
             });
->>>>>>> 260cbcb8
         });
 
         describe('not running on BIG-IP', () => {
@@ -357,11 +336,7 @@
                         return Promise.resolve('REBOOT REQUIRED');
                     };
 
-<<<<<<< HEAD
-                    doUtil.rebootRequired()
-=======
-                    doUtil.rebootRequired(bigIpMock)
->>>>>>> 260cbcb8
+                    doUtil.rebootRequired(bigIpMock)
                         .then((rebootRequired) => {
                             assert.strictEqual(rebootRequired, true);
                             resolve();
@@ -378,11 +353,7 @@
                         return Promise.resolve('Active');
                     };
 
-<<<<<<< HEAD
-                    doUtil.rebootRequired()
-=======
-                    doUtil.rebootRequired(bigIpMock)
->>>>>>> 260cbcb8
+                    doUtil.rebootRequired(bigIpMock)
                         .then((rebootRequired) => {
                             assert.strictEqual(rebootRequired, false);
                             resolve();
