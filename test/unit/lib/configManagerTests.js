/**
 * Copyright 2021 F5 Networks, Inc.
 *
 * Licensed under the Apache License, Version 2.0 (the "License");
 * you may not use this file except in compliance with the License.
 * You may obtain a copy of the License at
 *
 *     http://www.apache.org/licenses/LICENSE-2.0
 *
 * Unless required by applicable law or agreed to in writing, software
 * distributed under the License is distributed on an "AS IS" BASIS,
 * WITHOUT WARRANTIES OR CONDITIONS OF ANY KIND, either express or implied.
 * See the License for the specific language governing permissions and
 * limitations under the License.
 */

'use strict';

const chai = require('chai');
const chaiAsPromised = require('chai-as-promised');

chai.use(chaiAsPromised);
const assert = chai.assert;

const URL = require('url');

const ConfigManager = require('../../../src/lib/configManager');
const ConfigItems = require('../../../src/lib/configItems.json');

describe('configManager', () => {
    const hostname = 'myhost.bigip.com';
    const deviceName = 'device1';
    const version = '15.1';

    let listResponses;
    let bigIpMock;
    let state;
    let doState;
    let optionsReceived;

    const getConfigItems = function (schemaClass) {
        if (typeof schemaClass === 'undefined' || schemaClass === '') {
            return undefined;
        }

        // Return a copy of the configItem
        return JSON.parse(JSON.stringify(
            [ConfigItems.find(configItem => configItem.schemaClass === schemaClass)]
        ));
    };

    beforeEach(() => {
        optionsReceived = {};
        listResponses = {
            '/tm/cm/device': [
                {
                    hostname,
                    name: deviceName
                }
            ],
            '/tm/sys/provision': []
        };
        state = {};
        doState = {
            getOriginalConfigByConfigId() {},
            setOriginalConfigByConfigId() {}
        };
        bigIpMock = {
            deviceInfo() {
                return Promise.resolve({ hostname, version });
            },
            list(path, iControlOptions, retryOptions, options) {
                // The path name here does not have a domain, but does include
                // a query. listResponses are set up with just the pathname part.
                const pathname = URL.parse(path, 'https://foo').pathname;
                optionsReceived[path] = {};
                Object.assign(optionsReceived[path], options);
                return Promise.resolve(listResponses[pathname] || {});
            }
        };
    });

    it('should handle pulling multiple partitions', () => {
        const configItem = getConfigItems('Route');
        const declaration = {
        };

        listResponses['/tm/net/route'] = [
            {
                name: 'default',
                partition: 'Common',
                gw: '1.2.3.4',
                network: 'default',
                mtu: 0
            },
            {
                name: 'route1',
                partition: 'LOCAL_ONLY',
                tmInterface: '/Common/myVlan',
                network: '5.5.5.5',
                mtu: 1500
            },
            {
                name: 'outsideDoRoute',
                partition: 'otherPartition',
                gw: '3.3.3.5',
                network: 'default',
                mtu: 12
            }
        ];

        const configManager = new ConfigManager(configItem, bigIpMock);
        return configManager.get(declaration, state, doState)
            .then(() => {
                assert.deepStrictEqual(
                    state.currentConfig.Common.Route,
                    {
                        default: {
                            gw: '1.2.3.4',
                            mtu: 0,
                            name: 'default',
                            network: 'default'
                        },
                        route1: {
                            tmInterface: 'myVlan',
                            mtu: 1500,
                            name: 'route1',
                            network: '5.5.5.5',
                            localOnly: true
                        }
                    }
                );
            });
    });

    it('should handle simple string values', () => {
        const configItems = [
            {
                path: '/tm/sys/global-settings',
                properties: [
                    { id: 'hostname' }
                ]
            }
        ];

        listResponses['/tm/sys/global-settings'] = { hostname };

        const configManager = new ConfigManager(configItems, bigIpMock);
        return configManager.get({}, state, doState)
            .then(() => {
                assert.strictEqual(
                    state.currentConfig.Common.hostname,
                    'myhost.bigip.com'
                );
            });
    });

    it('should handle objects', () => {
        const configItems = [
            {
                path: '/tm/sys/ntp',
                schemaClass: 'NTP',
                properties: [
                    { id: 'servers' },
                    { id: 'timezone' }
                ]
            }
        ];

        listResponses['/tm/sys/ntp'] = {
            servers: ['server1', 'server2'],
            timezone: 'utc'
        };

        const configManager = new ConfigManager(configItems, bigIpMock);
        return configManager.get({}, state, doState)
            .then(() => {
                assert.deepEqual(state.currentConfig.Common.NTP,
                    {
                        servers: ['server1', 'server2'],
                        timezone: 'utc'
                    });
            });
    });

    it('should strip /Common/ from names', () => {
        const configItems = [
            {
                path: '/tm/sys/namedProperty',
                schemaClass: 'RemoveCommon',
                properties: [
                    { id: 'name' }
                ]
            }
        ];

        listResponses['/tm/sys/namedProperty'] = {
            name: '/Common/someName'
        };

        const configManager = new ConfigManager(configItems, bigIpMock);
        return configManager.get({}, state, doState)
            .then(() => {
                assert.deepEqual(state.currentConfig.Common.RemoveCommon.name, 'someName');
            });
    });

    it('should handle arrays', () => {
        const configItems = [
            {
                path: '/tm/net/route',
                schemaClass: 'Route',
                properties: [
                    { id: 'gw' },
                    { id: 'network' },
                    { id: 'mtu' }
                ]
            }
        ];

        listResponses['/tm/net/route'] = [
            {
                name: 'default',
                gw: '1.2.3.4',
                network: 'default',
                mtu: 0
            },
            {
                name: 'route1',
                gw: '5.6.7.8',
                network: '5.5.5.5',
                mtu: 1500
            }
        ];

        const configManager = new ConfigManager(configItems, bigIpMock);
        return configManager.get({}, state, doState)
            .then(() => {
                assert.deepEqual(
                    state.currentConfig.Common.Route.default,
                    {
                        name: 'default',
                        gw: '1.2.3.4',
                        network: 'default',
                        mtu: 0
                    }
                );
                assert.deepEqual(
                    state.currentConfig.Common.Route.route1,
                    {
                        name: 'route1',
                        gw: '5.6.7.8',
                        network: '5.5.5.5',
                        mtu: 1500
                    }
                );
            });
    });

    it('should handle arrays when none are already defined on BIG-IP < 14.x', () => {
        const configItems = [
            {
                path: '/tm/net/route',
                schemaClass: 'Route',
                properties: [
                    { id: 'gw' },
                    { id: 'network' },
                    { id: 'mtu' }
                ]
            }
        ];

        listResponses['/tm/net/route'] = {};

        const configManager = new ConfigManager(configItems, bigIpMock);
        return configManager.get({}, state, doState)
            .then(() => {
                assert.deepEqual(state.currentConfig.Common.Route, {});
            });
    });

    it('should handle arrays when none are already defined on BIG-IP > 14.x', () => {
        const configItems = [
            {
                path: '/tm/net/route',
                schemaClass: 'Route',
                properties: [
                    { id: 'gw' },
                    { id: 'network' },
                    { id: 'mtu' }
                ]
            }
        ];

        listResponses['/tm/net/route'] = [];

        const configManager = new ConfigManager(configItems, bigIpMock);
        return configManager.get({}, state, doState)
            .then(() => {
                assert.deepEqual(state.currentConfig.Common.Route, {});
            });
    });

    it('should handle config items where we to map property name to value', () => {
        const configItems = [
            {
                path: '/tm/sys/provision',
                schemaClass: 'Provision',
                properties: [
                    { id: 'level' }
                ],
                singleValue: true
            }
        ];

        listResponses['/tm/sys/provision'] = [
            {
                name: 'afm',
                level: 'none'
            },
            {
                name: 'ltm',
                level: 'nominal'
            }
        ];

        const configManager = new ConfigManager(configItems, bigIpMock);
        return configManager.get({}, state, doState)
            .then(() => {
                assert.deepEqual(
                    state.currentConfig.Common.Provision,
                    { afm: 'none', ltm: 'nominal' }
                );
            });
    });

    it('should handle references', () => {
        const configItems = [
            {
                path: '/tm/net/vlan',
                schemaClass: 'VLAN',
                properties: [
                    { id: 'mtu' },
                    { id: 'tag' },
                    { id: 'interfacesReference' }
                ],
                references: {
                    interfacesReference: [
                        { id: 'tagged', truth: true, falsehood: false }
                    ]
                }
            }
        ];

        listResponses['/tm/net/vlan'] = [
            {
                name: 'external',
                tag: 1234,
                mtu: 1500,
                interfacesReference: {
                    link: 'https://localhost/mgmt/tm/net/vlan/~Common~external/interfaces?ver=13.1.1'
                }
            }
        ];
        listResponses['/tm/net/vlan/~Common~external/interfaces'] = [
            {
                name: '1.1'
            }
        ];

        const configManager = new ConfigManager(configItems, bigIpMock);
        return configManager.get({}, state, doState)
            .then(() => {
                assert.strictEqual(state.currentConfig.Common.VLAN.external.interfaces[0].name, '1.1');
            });
    });

    it('should handle references with schemaMerge, newId, and non-array responses', () => {
        const configItems = [
            {
                path: '/tm/auth/ldap',
                schemaClass: 'Authentication',
                schemaMerge: {
                    path: ['ldap'],
                    skipWhenOmitted: true
                },
                properties: [
                    { id: 'sslCaCertFile', newId: 'sslCaCert' },
                    { id: 'sslClientCert' },
                    { id: 'sslClientKey' }
                ],
                references: {
                    sslCaCertFileReference: [
                        { id: 'checksum' },
                        { id: 'partition' }
                    ],
                    sslClientCertReference: [
                        { id: 'checksum' },
                        { id: 'partition' }
                    ],
                    sslClientKeyReference: [
                        { id: 'checksum' },
                        { id: 'partition' }
                    ]
                }
            }
        ];

        listResponses['/tm/auth/ldap'] = [
            {
                name: 'system-auth',
                sslCaCertFileReference: {
                    link: 'https://localhost/mgmt/tm/sys/file/ssl-cert/~Common~do_ldapClientCert.crt?=13.1.1'
                },
                sslClientCertReference: {
                    link: 'https://localhost/mgmt/tm/sys/file/ssl-cert/~Common~do_ldapClientCert.crt?=13.1.1'
                },
                sslClientKeyReference: {
                    link: 'https://localhost/mgmt/tm/sys/file/ssl-key/~Common~do_ldapClientCert.key?=13.1.1'
                }
            }
        ];
        listResponses['/tm/sys/file/ssl-cert/~Common~do_ldapClientCert.crt'] = {
            name: 'do_ldapClientCert.crt',
            checksum: 'SHA1:1431:ad6c15a66e4386a2fd82bc1e156f3b1650eb9762',
            partition: 'Common'
        };
        listResponses['/tm/sys/file/ssl-key/~Common~do_ldapClientCert.key'] = {
            name: 'do_ldapClientCert.key',
            checksum: 'SHA1:1703:a432012676a43bd8fc85496c9ed442f08e02d6a0',
            partition: 'Common'
        };

        const configManager = new ConfigManager(configItems, bigIpMock);
        return configManager.get({}, state, doState)
            .then(() => {
                assert.deepStrictEqual(
                    state.currentConfig.Common.Authentication,
                    {
                        ldap: {
                            name: 'system-auth',
                            sslCaCertFile: {
                                name: 'do_ldapClientCert.crt',
                                checksum: 'SHA1:1431:ad6c15a66e4386a2fd82bc1e156f3b1650eb9762',
                                partition: 'Common'
                            },
                            sslClientCert: {
                                name: 'do_ldapClientCert.crt',
                                checksum: 'SHA1:1431:ad6c15a66e4386a2fd82bc1e156f3b1650eb9762',
                                partition: 'Common'
                            },
                            sslClientKey: {
                                name: 'do_ldapClientCert.key',
                                checksum: 'SHA1:1703:a432012676a43bd8fc85496c9ed442f08e02d6a0',
                                partition: 'Common'
                            }
                        }
                    }
                );
            });
    });

    it('should handle newId property mapping', () => {
        const configItems = [
            {
                path: '/tm/sys/management-route',
                schemaClass: 'ManagementRoute',
                properties: [
                    { id: 'gateway', newId: 'gw' },
                    { id: 'myProp1', newId: 'myObject.prop1' },
                    { id: 'myProp2', newId: 'myObject.prop2.prop' },
                    {
                        id: 'myPropWithAttributes',
                        transform: [
                            { id: 'attrWithNewId', newId: 'theNewId' },
                            { id: 'attrWithoutNewId' }
                        ]
                    },
                    { id: 'network' },
                    { id: 'mtu' },
                    { id: 'type' }
                ]
            }
        ];

        listResponses['/tm/sys/management-route'] = [
            {
                name: 'default',
                gateway: '8.8.8.8',
                network: 'default',
                mtu: 0,
                myProp1: 'my property 1',
                myProp2: 'my property 2',
                myPropWithAttributes: {
                    attrWithNewId: 'attrNewIdVal',
                    attrWithoutNewId: 'attrNoNewIdVal'
                }
            }
        ];

        const configManager = new ConfigManager(configItems, bigIpMock);
        return configManager.get({}, state, doState, { translateToNewId: true })
            .then(() => {
                assert.strictEqual(
                    state.currentConfig.Common.ManagementRoute.default.gw,
                    '8.8.8.8'
                );
                assert.strictEqual(
                    state.currentConfig.Common.ManagementRoute.default.gateway,
                    undefined
                );
                assert.strictEqual(
                    state.currentConfig.Common.ManagementRoute.default.myObject.prop1,
                    'my property 1'
                );
                assert.strictEqual(
                    state.currentConfig.Common.ManagementRoute.default.myObject.prop2.prop,
                    'my property 2'
                );
                assert.strictEqual(
                    state.currentConfig.Common.ManagementRoute.default.myPropWithAttributes.theNewId,
                    'attrNewIdVal'
                );
                assert.strictEqual(
                    state.currentConfig.Common.ManagementRoute.default.myPropWithAttributes.attrWithoutNewId,
                    'attrNoNewIdVal'
                );
            });
    });

    it('should handle references containing stringToInt', () => {
        const configItems = [
            {
                path: '/tm/net/routing/prefix-list',
                schemaClass: 'RoutingPrefixList',
                properties: [
                    { id: 'name' },
                    { id: 'entriesReference' }
                ],
                references: {
                    entriesReference: [
                        { id: 'name', stringToInt: true }
                    ]
                }
            }
        ];

        listResponses['/tm/net/routing/prefix-list'] = [
            {
                name: 'examplePrefixList',
                entriesReference: {
                    link: 'https://localhost/mgmt/tm/net/routing/prefix-list/~Common~examplePrefixList/entries?ver=14.1.2.7'
                }
            }
        ];

        listResponses['/tm/net/routing/prefix-list/~Common~examplePrefixList/entries'] = [
            {
                name: '20'
            }
        ];

        const configManager = new ConfigManager(configItems, bigIpMock);
        return configManager.get({}, state, doState)
            .then(() => {
                assert.deepStrictEqual(
                    state.currentConfig.Common.RoutingPrefixList,
                    {
                        examplePrefixList: {
                            name: 'examplePrefixList',
                            entries: [
                                {
                                    name: 20
                                }
                            ]
                        }
                    }
                );
            });
    });

    it('should pass on required fields property', () => {
        const configItems = [
            {
                path: '/tm/sys/disk/directory',
                schemaClass: 'Disk',
                properties: [
                    {
                        id: 'apiRawValues',
                        transform: [
                            {
                                id: 'applicationData',
                                capture: 'appdata\\s+([0-9]+)',
                                captureProperty: 'apiAnonymous'
                            }
                        ],
                        required: true
                    }
                ],
                nameless: true
            },
            {
                path: '/tm/net/tunnels/tunnel',
                schemaClass: 'Tunnel',
                properties: [
                    { id: 'autoLasthop', newId: 'autoLastHop' },
                    { id: 'mtu' },
                    { id: 'profile', newId: 'tunnelType' },
                    { id: 'tos', newId: 'typeOfService' },
                    { id: 'usePmtu', truth: 'enabled', falsehood: 'disabled' }
                ]
            }
        ];

        const configManager = new ConfigManager(configItems, bigIpMock);
        return configManager.get({}, state, doState)
            .then(() => {
                const diskPath = '/tm/sys/disk/directory?%24filter=partition%20eq%20Common&%24select=apiRawValues%2Cname';
                assert.deepStrictEqual(
                    optionsReceived[diskPath],
                    {
                        requiredFields: ['apiRawValues']
                    }
                );
                assert.deepStrictEqual(
                    optionsReceived['/tm/net/tunnels/tunnel?%24filter=partition%20eq%20Common&%24select=autoLasthop%2Cmtu%2Cprofile%2Ctos%2CusePmtu%2Cname'],
                    {}
                );
            });
    });

    describe('FailoverUnicast oddities', () => {
        // iControl omits the property altogether in some cases
        // Adding this defaultWhenOmitted attr makes the manager recognize that a default value is actually there
        // and that the prop needs to be set back to this value if it's not specified
        const configItems = getConfigItems('FailoverUnicast');

        it('should include a default value when missing and defaultWhenOmitted is defined', () => {
            listResponses[`/tm/cm/device/~Common~${deviceName}`] = { name: deviceName };
            const configManager = new ConfigManager(configItems, bigIpMock);
            return configManager.get({}, state, doState)
                .then(() => {
                    assert.deepStrictEqual(
                        state.currentConfig.Common.FailoverUnicast.unicastAddress,
                        'none'
                    );
                });
        });

        it('should map to the correct value when using unicastAddress', () => {
            listResponses[`/tm/cm/device/~Common~${deviceName}`] = {
                name: deviceName,
                unicastAddress: [
                    {
                        effectiveIp: '1.1.1.106',
                        effectivePort: 1026,
                        ip: '1.1.1.106',
                        port: 1026
                    },
                    {
                        effectiveIp: '1.1.1.2',
                        effectivePort: 777,
                        ip: '1.1.1.2',
                        port: 777
                    }
                ]
            };
            const configManager = new ConfigManager(configItems, bigIpMock);
            return configManager.get({}, state, doState)
                .then(() => {
                    assert.deepStrictEqual(
                        state.currentConfig.Common.FailoverUnicast,
                        {
                            unicastAddress: [
                                {
                                    ip: '1.1.1.106',
                                    port: 1026
                                },
                                {
                                    ip: '1.1.1.2',
                                    port: 777
                                }
                            ]
                        }
                    );
                });
        });
    });

    describe('SelfIp oddities', () => {
        it('should strip /Common from vlan', () => {
            const configItems = [
                {
                    path: '/tm/net/self',
                    schemaClass: 'SelfIp',
                    properties: [
                        { id: 'vlan' }
                    ]
                }
            ];

            listResponses['/tm/net/self'] = [
                {
                    name: 'selfIp1',
                    vlan: '/Common/external'
                }
            ];

            const configManager = new ConfigManager(configItems, bigIpMock);
            return configManager.get({}, state, doState)
                .then(() => {
                    assert.strictEqual(state.currentConfig.Common.SelfIp.selfIp1.vlan, 'external');
                });
        });

        it('should handle allowService with ["default"]', () => {
            const configItems = [
                {
                    path: '/tm/net/self',
                    schemaClass: 'SelfIp',
                    properties: [
                        { id: 'allowService' }
                    ]
                }
            ];

            listResponses['/tm/net/self'] = [
                {
                    name: 'selfIp1',
                    allowService: ['default']
                }
            ];

            const configManager = new ConfigManager(configItems, bigIpMock);
            return configManager.get({}, state, doState)
                .then(() => {
                    assert.strictEqual(state.currentConfig.Common.SelfIp.selfIp1.allowService, 'default');
                });
        });

        it('should handle allowService none', () => {
            const configItems = [
                {
                    path: '/tm/net/self',
                    schemaClass: 'SelfIp',
                    properties: [
                        { id: 'allowService' }
                    ]
                }
            ];

            listResponses['/tm/net/self'] = [
                {
                    name: 'selfIp1'
                }
            ];

            const configManager = new ConfigManager(configItems, bigIpMock);
            return configManager.get({}, state, doState)
                .then(() => {
                    assert.strictEqual(state.currentConfig.Common.SelfIp.selfIp1.allowService, 'none');
                });
        });
    });

    describe('System oddities', () => {
        it('should merge cli settings into System class', () => {
            const configItems = [
                {
                    path: '/tm/sys/global-settings',
                    schemaClass: 'System',
                    properties: [
                        { id: 'hostname' },
                        { id: 'consoleInactivityTimeout' }
                    ],
                    nameless: true
                },
                {
                    path: '/tm/cli/global-settings',
                    schemaClass: 'System',
                    schemaMerge: {
                        action: 'add'
                    },
                    properties: [
                        { id: 'idleTimeout', newId: 'cliInactivityTimeout' }
                    ]
                }
            ];

            listResponses['/tm/sys/global-settings'] = { hostname: 'host.org', consoleInactivityTimeout: 60 };
            listResponses['/tm/cli/global-settings'] = { idleTimeout: 30 };

            const configManager = new ConfigManager(configItems, bigIpMock);
            return configManager.get({}, state, doState)
                .then(() => {
                    assert.deepEqual(
                        state.currentConfig.Common.System,
                        {
                            hostname: 'host.org',
                            consoleInactivityTimeout: 60,
                            idleTimeout: 1800 // minutes converted to seconds
                        }
                    );
                });
        });

        it('should map idleTimeout to 0 if disabled', () => {
            const configItems = [
                {
                    path: '/tm/sys/global-settings',
                    schemaClass: 'System',
                    properties: [
                        { id: 'hostname' },
                        { id: 'consoleInactivityTimeout' }
                    ],
                    nameless: true
                },
                {
                    path: '/tm/cli/global-settings',
                    schemaClass: 'System',
                    schemaMerge: {
                        action: 'add'
                    },
                    properties: [
                        { id: 'idleTimeout', newId: 'cliInactivityTimeout' }
                    ]
                }
            ];

            listResponses['/tm/sys/global-settings'] = { hostname: 'host.org', consoleInactivityTimeout: 60 };
            listResponses['/tm/cli/global-settings'] = { idleTimeout: 'disabled' };

            const configManager = new ConfigManager(configItems, bigIpMock);
            return configManager.get({}, state, doState)
                .then(() => {
                    assert.deepEqual(
                        state.currentConfig.Common.System,
                        {
                            hostname: 'host.org',
                            consoleInactivityTimeout: 60,
                            idleTimeout: 0
                        }
                    );
                });
        });

        it('default action should replace', () => {
            // empty path with replace is not currently used and I do not foresee a use case for it
            // implementing for completeness just in case
            const configItems = [
                {
                    path: '/tm/sys/global-settings',
                    schemaClass: 'System',
                    properties: [
                        { id: 'hostname' },
                        { id: 'consoleInactivityTimeout' }
                    ],
                    nameless: true
                },
                {
                    path: '/tm/cli/global-settings',
                    schemaClass: 'System',
                    schemaMerge: {
                    },
                    properties: [
                        { id: 'idleTimeout', newId: 'cliInactivityTimeout' }
                    ]
                }
            ];

            listResponses['/tm/sys/global-settings'] = { hostname: 'host.org', consoleInactivityTimeout: 60 };
            listResponses['/tm/cli/global-settings'] = { idleTimeout: 30 };

            const configManager = new ConfigManager(configItems, bigIpMock);
            return configManager.get({}, state, doState)
                .then(() => {
                    assert.deepEqual(
                        state.currentConfig.Common.System,
                        {
                            idleTimeout: 1800 // minutes converted to seconds
                        }
                    );
                });
        });

        it('should merge multiple subclasses into a parent class', () => {
            const configItems = [
                {
                    path: '/tm/sys/source',
                    schemaClass: 'System',
                    properties: [
                        { id: 'hostname' },
                        { id: 'consoleInactivityTimeout' }
                    ],
                    nameless: true
                },
                {
                    path: '/tm/sys/syssub1',
                    schemaClass: 'System',
                    schemaMerge: {
                        action: 'add'
                    },
                    properties: [
                        { id: 'subProp1' }
                    ],
                    nameless: true
                },
                {
                    path: '/tm/sys/syssub2',
                    schemaClass: 'System',
                    schemaMerge: {
                        action: 'add'
                    },
                    properties: [
                        { id: 'subProp2' }
                    ],
                    nameless: true
                },
                {
                    path: '/tm/sys/syssub3',
                    schemaClass: 'System',
                    schemaMerge: {
                        path: ['sysSub3']
                    },
                    properties: [
                        { id: 'subProp3' }
                    ],
                    nameless: true
                }
            ];
            listResponses['/tm/sys/source'] = { hostname: 'host.org', consoleInactivityTimeout: 45 };
            listResponses['/tm/sys/syssub1'] = { subProp1: 'subPropVal1' };
            listResponses['/tm/sys/syssub2'] = { subProp2: true };
            listResponses['/tm/sys/syssub3'] = { subProp3: true };

            const configManager = new ConfigManager(configItems, bigIpMock);
            return configManager.get({}, state, doState)
                .then(() => {
                    assert.deepEqual(
                        state.currentConfig.Common.System,
                        {
                            hostname: 'host.org',
                            consoleInactivityTimeout: 45,
                            subProp1: 'subPropVal1',
                            subProp2: true,
                            sysSub3: {
                                subProp3: true
                            }
                        }
                    );
                });
        });

        it('should error if merging same property names', () => {
            const configItems = [
                {
                    path: '/tm/sys/source',
                    schemaClass: 'System',
                    properties: [
                        { id: 'hostname' },
                        { id: 'idleTimeout' }
                    ],
                    nameless: true
                },
                {
                    path: '/tm/sys/elsewhere',
                    schemaClass: 'System',
                    schemaMerge: {
                        action: 'add'
                    },
                    properties: [
                        { id: 'idleTimeout' }
                    ],
                    nameless: true
                }
            ];
            listResponses['/tm/sys/source'] = { hostname: 'host.org', idleTimeout: 45 };
            listResponses['/tm/sys/elsewhere'] = { idleTimeout: 30 };

            const configManager = new ConfigManager(configItems, bigIpMock);
            assert.isRejected(configManager.get({}, state, doState), "Cannot overwrite property in a schema merge 'idleTimeout'");
        });

        it('should omit a subclass prop when skipWhenOmitted is set to true', () => {
            const configItems = [
                {
                    path: '/tm/sys/source',
                    schemaClass: 'System',
                    properties: [
                        { id: 'hostname' },
                        { id: 'consoleInactivityTimeout' }
                    ],
                    nameless: true
                },
                {
                    path: '/tm/sys/syssub',
                    schemaClass: 'System',
                    schemaMerge: {
                        path: ['sysSub'],
                        skipWhenOmitted: true
                    },
                    properties: [
                        { id: 'requiredField' }
                    ],
                    nameless: true
                }
            ];

            listResponses['/tm/sys/source'] = { hostname: 'host.org', consoleInactivityTimeout: 45 };
            listResponses['/tm/sys/syssub'] = { name: 'namelessClass without the required field' };

            const configManager = new ConfigManager(configItems, bigIpMock);
            return configManager.get({}, state, doState)
                .then(() => {
                    assert.deepEqual(
                        state.currentConfig.Common.System,
                        {
                            hostname: 'host.org',
                            consoleInactivityTimeout: 45
                        }
                    );
                });
        });
    });

    describe('Authentication oddities', () => {
        it('should handle LDAP sslCiphers', () => {
            const configItems = [
                {
                    path: '/tm/auth/source',
                    schemaClass: 'Authentication',
                    properties: [
                        { id: 'type' },
                        { id: 'fallback' }
                    ],
                    nameless: true
                },
                {
                    path: '/tm/auth/ldap',
                    schemaClass: 'Authentication',
                    schemaMerge: {
                        path: ['ldap']
                    },
                    properties: [
                        { id: 'sslCiphers' }
                    ]
                }
            ];

            listResponses['/tm/auth/source'] = { type: 'ldap', fallback: true };
            listResponses['/tm/auth/ldap'] = { sslCiphers: '123:456:7890' };

            const configManager = new ConfigManager(configItems, bigIpMock);
            return configManager.get({}, state, doState)
                .then(() => {
                    assert.deepEqual(
                        state.currentConfig.Common.Authentication,
                        {
                            enabledSourceType: 'ldap',
                            fallback: true,
                            ldap: {
                                sslCiphers: [
                                    '123',
                                    '456',
                                    '7890'
                                ]
                            }
                        }
                    );
                });
        });

        it('should merge an auth subclass into a parent auth class', () => {
            const configItems = [
                {
                    path: '/tm/auth/source',
                    schemaClass: 'Authentication',
                    properties: [
                        { id: 'type' },
                        { id: 'fallback' }
                    ],
                    nameless: true
                },
                {
                    path: '/tm/auth/authsub',
                    schemaClass: 'Authentication',
                    schemaMerge: {
                        path: ['authSub']
                    },
                    properties: [
                        { id: 'subProp1' }
                    ]
                }
            ];

            listResponses['/tm/auth/source'] = { type: 'authsub', fallback: true };
            listResponses['/tm/auth/authsub'] = { subProp1: 'subPropVal1' };

            const configManager = new ConfigManager(configItems, bigIpMock);
            return configManager.get({}, state, doState)
                .then(() => {
                    assert.deepEqual(
                        state.currentConfig.Common.Authentication,
                        {
                            enabledSourceType: 'authsub',
                            fallback: true,
                            authSub: {
                                subProp1: 'subPropVal1'
                            }
                        }
                    );
                });
        });

        it('should merge multiple auth subclasses into a parent auth class', () => {
            const configItems = [
                {
                    path: '/tm/auth/source',
                    schemaClass: 'Authentication',
                    properties: [
                        { id: 'type' },
                        { id: 'fallback' }
                    ],
                    nameless: true
                },
                {
                    path: '/tm/auth/authsub1',
                    schemaClass: 'Authentication',
                    schemaMerge: {
                        path: ['authSub1']
                    },
                    properties: [
                        { id: 'subProp1' }
                    ]
                },
                {
                    path: '/tm/auth/authsub2',
                    schemaClass: 'Authentication',
                    schemaMerge: {
                        path: ['authSub2']
                    },
                    properties: [
                        { id: 'subProp2' }
                    ],
                    nameless: true
                }
            ];
            listResponses['/tm/auth/source'] = { type: 'authsub', fallback: true };
            listResponses['/tm/auth/authsub1'] = { subProp1: 'subPropVal1' };
            listResponses['/tm/auth/authsub2'] = { subProp2: true };

            const configManager = new ConfigManager(configItems, bigIpMock);
            return configManager.get({}, state, doState)
                .then(() => {
                    assert.deepEqual(
                        state.currentConfig.Common.Authentication,
                        {
                            enabledSourceType: 'authsub',
                            fallback: true,
                            authSub1: {
                                subProp1: 'subPropVal1'
                            },
                            authSub2: {
                                subProp2: true
                            }
                        }
                    );
                });
        });

        it('should omit a subclass prop when skipWhenOmitted is set to true', () => {
            const configItems = [
                {
                    path: '/tm/auth/source',
                    schemaClass: 'Authentication',
                    properties: [
                        { id: 'type' },
                        { id: 'fallback' }
                    ],
                    nameless: true
                },
                {
                    path: '/tm/auth/authsub',
                    schemaClass: 'Authentication',
                    schemaMerge: {
                        path: ['authSub'],
                        skipWhenOmitted: true
                    },
                    properties: [
                        { id: 'requiredField' }
                    ],
                    nameless: true
                }
            ];

            listResponses['/tm/auth/source'] = { type: 'authsub', fallback: true };
            listResponses['/tm/auth/authsub'] = { name: 'namelessClass without the required field' };

            const configManager = new ConfigManager(configItems, bigIpMock);
            return configManager.get({}, state, doState)
                .then(() => {
                    assert.deepEqual(
                        state.currentConfig.Common.Authentication,
                        {
                            enabledSourceType: 'authsub',
                            fallback: true
                        }
                    );
                });
        });
    });

    describe('SyslogRemoteServer oddities', () => {
        it('should merge remoteServers into the parent object', () => {
            const configItems = [
                {
                    path: '/tm/sys/syslog',
                    schemaClass: 'SyslogRemoteServer',
                    properties: [
                        { id: 'remoteServers' }
                    ]
                }
            ];

            listResponses['/tm/sys/syslog'] = {
                remoteServers: [
                    {
                        name: '/Common/DRDCSyslog',
                        host: 'dr-ip',
                        localIp: '172.28.68.42',
                        remotePort: 519
                    },
                    {
                        name: '/Common/LocalDCSyslog',
                        host: 'local-ip',
                        localIp: '172.28.68.42',
                        remotePort: 30
                    }
                ]
            };

            const configManager = new ConfigManager(configItems, bigIpMock);
            return configManager.get({}, state, doState)
                .then(() => {
                    assert.deepEqual(
                        state.currentConfig.Common.SyslogRemoteServer,
                        {
                            DRDCSyslog: {
                                name: 'DRDCSyslog',
                                host: 'dr-ip',
                                localIp: '172.28.68.42',
                                remotePort: 519
                            },
                            LocalDCSyslog: {
                                name: 'LocalDCSyslog',
                                host: 'local-ip',
                                localIp: '172.28.68.42',
                                remotePort: 30
                            }
                        }
                    );
                });
        });
    });

    describe('HTTPD patches', () => {
        it('Should set allow value of All to lower case', () => {
            const configItems = [
                {
                    path: '/tm/sys/httpd',
                    schemaClass: 'HTTPD',
                    properties: [
                        { id: 'allow' }
                    ]
                }
            ];

            listResponses['/tm/sys/httpd'] = {
                allow: ['All']
            };

            const configManager = new ConfigManager(configItems, bigIpMock);

            return configManager.get({}, state, doState)
                .then(() => {
                    assert.deepEqual(state.originalConfig,
                        {
                            parsed: true,
                            Common: {
                                HTTPD: {
                                    allow: ['all']
                                }
                            }
                        });
                });
        });

        it('Should set missing allow value to none', () => {
            const configItems = [
                {
                    path: '/tm/sys/httpd',
                    schemaClass: 'HTTPD',
                    properties: [
                        { id: 'allow' }
                    ]
                }
            ];

            listResponses['/tm/sys/httpd'] = {};

            const configManager = new ConfigManager(configItems, bigIpMock);

            return configManager.get({}, state, doState)
                .then(() => {
                    assert.deepEqual(state.originalConfig,
                        {
                            parsed: true,
                            Common: {
                                HTTPD: {
                                    allow: 'none'
                                }
                            }
                        });
                });
        });
    });

    it('should set original config if missing', () => {
        const configItems = [
            {
                path: '/tm/sys/global-settings',
                properties: [
                    { id: 'hostname' }
                ]
            },
            {
                path: '/tm/net/self',
                schemaClass: 'SelfIp',
                properties: [
                    { id: 'allowService' }
                ]
            }
        ];

        listResponses['/tm/sys/global-settings'] = { hostname };
        listResponses['/tm/net/self'] = [
            {
                name: 'selfIp1'
            }
        ];

        const configManager = new ConfigManager(configItems, bigIpMock);
        return configManager.get({}, state, doState)
            .then(() => {
                assert.deepEqual(state.originalConfig,
                    {
                        parsed: true,
                        Common: {
                            hostname: 'myhost.bigip.com',
                            SelfIp: {
                                selfIp1: {
                                    name: 'selfIp1',
                                    allowService: 'none'
                                }
                            }
                        }
                    });
            });
    });

    it('should not overwrite original config if present', () => {
        const configItems = [
            {
                path: '/tm/sys/global-settings',
                properties: [
                    { id: 'hostname' }
                ]
            },
            {
                path: '/tm/net/self',
                schemaClass: 'SelfIp',
                properties: [
                    { id: 'allowService' }
                ]
            }
        ];

        listResponses['/tm/sys/global-settings'] = { hostname };
        listResponses['/tm/net/self'] = [
            {
                name: 'selfIp1'
            }
        ];

        state.originalConfig = {
            foo: 'bar'
        };

        let updatedOriginalConfig;
        doState.getOriginalConfigByConfigId = () => state.originalConfig;
        doState.setOriginalConfigByConfigId = (id, config) => {
            updatedOriginalConfig = config;
        };

        const configManager = new ConfigManager(configItems, bigIpMock);
        return configManager.get({}, state, doState)
            .then(() => {
                assert.deepEqual(state.originalConfig, { foo: 'bar' });
                assert.deepEqual(updatedOriginalConfig, { foo: 'bar' });
            });
    });

    describe('DbVariables', () => {
        it('should get DB variables if in declaration', () => {
            const configItems = [
                {
                    path: '/tm/sys/db',
                    schemaClass: 'DbVariables',
                    properties: [
                        { id: 'value' }
                    ],
                    singleValue: true
                }
            ];

            listResponses['/tm/sys/db'] = [
                {
                    name: 'dbVar1',
                    value: 'oldfoo'
                },
                {
                    name: 'dbVar2',
                    value: 'oldbar'
                },
                {
                    name: 'dbVar3',
                    value: 'no, not me'
                }
            ];

            const declaration = {
                Common: {
                    dbVars: {
                        class: 'DbVariables',
                        dbVar1: 'foo',
                        dbVar2: 'bar'
                    }
                }
            };

            const configManager = new ConfigManager(configItems, bigIpMock);
            return configManager.get(declaration, state, doState)
                .then(() => {
                    assert.strictEqual(state.currentConfig.Common.DbVariables.dbVar1, 'oldfoo');
                    assert.strictEqual(state.currentConfig.Common.DbVariables.dbVar2, 'oldbar');
                    assert.strictEqual(state.currentConfig.Common.DbVariables.dbVar3, undefined);
                });
        });
    });

    describe('should ignore', () => {
        it('should ignore ignored properties', () => {
            const configItems = [
                {
                    path: '/tm/cm/device-group',
                    schemaClass: 'DeviceGroup',
                    properties: [
                        { id: 'type' }
                    ],
                    ignore: [
                        { name: '^datasync-.+-dg$' },
                        { name: '^gtm$' }
                    ]
                }
            ];

            listResponses['/tm/cm/device-group'] = [
                {
                    name: 'myDeviceGroup',
                    members: []
                },
                {
                    name: 'datasync-foo-dg',
                    members: []
                },
                {
                    name: 'gtm',
                    members: []
                }
            ];

            const configManager = new ConfigManager(configItems, bigIpMock);
            return configManager.get({}, state, doState)
                .then(() => {
                    assert.strictEqual(Object.keys(state.currentConfig.Common.DeviceGroup).length, 1);
                    assert.deepEqual(
                        state.currentConfig.Common.DeviceGroup.myDeviceGroup,
                        { name: 'myDeviceGroup', members: [] }
                    );
                });
        });

        it('should create empty config items for ignored properties', () => {
            const configItems = [
                {
                    path: '/tm/security/firewall/port-list',
                    schemaClass: 'FirewallPortList',
                    requiredModule: 'afm',
                    properties: [
                        {
                            id: 'ports',
                            transformAsArray: true,
                            transform: [
                                { id: 'ports', extract: 'name' }
                            ]
                        }
                    ],
                    ignore: [
                        { name: '^_sys_self_allow_tcp_defaults$' },
                        { name: '^_sys_self_allow_udp_defaults$' }
                    ]
                }
            ];

            listResponses['/tm/security/firewall/port-list'] = [
                {
                    name: '_sys_self_allow_tcp_defaults',
                    ports: []
                },
                {
                    name: '_sys_self_allow_udp_defaults',
                    ports: []
                }
            ];

            const declaration = {
                Common: {
                    myPortList: {
                        class: 'FirewallPortList',
                        ports: [1234]
                    }
                }
            };
            const configManager = new ConfigManager(configItems, bigIpMock);
            return configManager.get(declaration, state, doState)
                .then(() => {
                    assert.deepStrictEqual(state.currentConfig.Common.FirewallPortList, {});
                    assert.deepStrictEqual(state.originalConfig.Common.FirewallPortList, {});
                });
        });
    });
    it('should skip unprovisioned modules', () => {
        const configItems = [
            {
                path: '/tm/analytics/global-settings',
                requiredModule: 'avr',
                schemaClass: 'Analytics',
                properties: []
            }
        ];

        let skipped = true;

        bigIpMock.list = (path) => {
            const pathname = URL.parse(path, 'https://foo').pathname;
            if (pathname === '/tm/analytics/global-settings') {
                skipped = false;
            }
            return Promise.resolve(listResponses[pathname] || {});
        };

        const configManager = new ConfigManager(configItems, bigIpMock);
        return configManager.get({}, state, doState)
            .then(() => {
                assert.ok(skipped, 'Analytics was checked but AVR not provisioned');
            });
    });

    it('should not skip provisioned modules', () => {
        const configItems = [
            {
                path: '/tm/analytics/global-settings',
                requiredModule: 'avr',
                schemaClass: 'Analytics',
                properties: []
            }
        ];
        listResponses['/tm/sys/provision'] = [
            { name: 'avr', level: 'nominal' }
        ];

        let notSkipped = false;

        bigIpMock.list = (path) => {
            const pathname = URL.parse(path, 'https://foo').pathname;
            if (pathname === '/tm/analytics/global-settings') {
                notSkipped = true;
            }
            return Promise.resolve(listResponses[pathname] || {});
        };

        const configManager = new ConfigManager(configItems, bigIpMock);
        return configManager.get({}, state, doState)
            .then(() => {
                assert.ok(notSkipped, 'Should check Analytics when provisioned');
            });
    });

    it('should add empty object for unprovisioned modules when a class is in the delcaration', () => {
        const configItems = [
            {
                path: '/tm/gtm/monitor/http',
                schemaClass: 'GSLBMonitor',
                requiredModule: 'gtm',
                properties: []
            }
        ];
        const declaration = {
            Common: {
                gslbMonitor: {
                    class: 'GSLBMonitor'
                }
            }
        };

        const configManager = new ConfigManager(configItems, bigIpMock);
        return configManager.get(declaration, state, doState)
            .then(() => {
                assert.deepStrictEqual(
                    state.currentConfig.Common,
                    {
                        GSLBMonitor: {}
                    }
                );
            });
    });

    it('should update originalConfig with default empty classes based on provisioned modules', () => {
        let configItems = [];
        const expectedConfig = {
            Analytics: {},
            FirewallPolicy: {},
            Provision: {},
            GSLBServer: {
                myGSLBServer: {}
            }
        };

        state.originalConfig = {
            Common: {
                GSLBGlobals: {},
                GSLBDataCenter: {},
                GSLBMonitor: {},
                GSLBProberPool: {},
                GSLBServer: {
                    myGSLBServer: {}
                }
            }
        };

        doState.getOriginalConfigByConfigId = () => state.originalConfig;

        listResponses['/tm/sys/provision'] = [
            { name: 'afm', level: 'nominal' },
            { name: 'gtm', level: 'none' },
            { name: 'avr', level: 'nominal' }
        ];

        configItems = configItems.concat(
            getConfigItems('GSLBGlobals'),
            getConfigItems('GSLBDataCenter'),
            getConfigItems('GSLBMonitor'),
            getConfigItems('GSLBProberPool'),
            getConfigItems('GSLBServer'),
            getConfigItems('FirewallPolicy'),
            getConfigItems('Analytics'),
            getConfigItems('Provision')
        );

        const configManager = new ConfigManager(configItems, bigIpMock);
        return configManager.get({}, state, doState)
            .then(() => {
                assert.deepStrictEqual(state.originalConfig.Common, expectedConfig);
            });
    });

    it('should keep the right order for response items when configItem was skipped', () => {
        const configItems = [
            {
                path: '/tm/sys/ntp',
                schemaClass: 'NTP',
                properties: [
                    { id: 'servers' },
                    { id: 'timezone' }
                ]
            },
            {
                path: '/tm/analytics/global-settings',
                requiredModule: 'avr',
                schemaClass: 'Analytics',
                properties: []
            },
            {
                path: '/tm/sys/dns',
                schemaClass: 'DNS',
                properties: [
                    { id: 'nameServers' },
                    { id: 'search' }
                ]
            }
        ];
        listResponses['/tm/sys/ntp'] = {
            servers: ['server1', 'server2'],
            timezone: 'utc'
        };
        listResponses['/tm/sys/dns'] = {
            nameServers: ['172.27.1.1'],
            search: ['localhost']
        };

        const expectedConfig = {
            NTP: {
                servers: [
                    'server1',
                    'server2'
                ],
                timezone: 'utc'
            },
            DNS: {
                nameServers: [
                    '172.27.1.1'
                ],
                search: [
                    'localhost'
                ]
            }
        };

        bigIpMock.list = (path) => {
            const pathname = URL.parse(path, 'https://foo').pathname;
            return Promise.resolve(listResponses[pathname] || {});
        };
        const configManager = new ConfigManager(configItems, bigIpMock);
        return configManager.get({}, state, doState)
            .then(() => {
                assert.deepStrictEqual(state.currentConfig.Common, expectedConfig, 'Should match expected config');
            });
    });

    describe('capture plus transform', () => {
        const configItems = getConfigItems('Disk');

        it('should get current config for Disk', () => {
            listResponses['/tm/sys/disk/directory'] = {
                apiRawValues: {
                    apiAnonymous: '\nDirectory Name                  Current Size    New Size        \n--------------                  ------------    --------        \n/config                         3321856         -               \n/shared                         20971520        -               \n/var                            3145728         -               \n/var/log                        3072000         -               \n/appdata                        26128384       -               \n\n'
                }
            };

            const expectedConfig = {
                Disk: {
                    applicationData: 26128384
                }
            };

            bigIpMock.list = (path) => {
                const pathname = URL.parse(path, 'https://foo').pathname;
                return Promise.resolve(listResponses[pathname] || {});
            };
            const configManager = new ConfigManager(configItems, bigIpMock);
            return configManager.get({}, state, doState)
                .then(() => {
                    assert.deepStrictEqual(state.currentConfig.Common, expectedConfig);
                });
        });

        it('should get empty current config for Disk without target directory', () => {
            listResponses['/tm/sys/disk/directory'] = {
                apiRawValues: {
                    apiAnonymous: '\nDirectory Name                  Current Size    New Size        \n--------------                  ------------    --------        \n/config                         3321856         -               \n/shared                         20971520        -               \n/var                            3145728         -               \n/var/log                        3072000         -               \n\n'
                }
            };

            const expectedConfig = {
                Disk: {}
            };

            bigIpMock.list = (path) => {
                const pathname = URL.parse(path, 'https://foo').pathname;
                return Promise.resolve(listResponses[pathname] || {});
            };
            const configManager = new ConfigManager(configItems, bigIpMock);
            return configManager.get({}, state, doState)
                .then(() => {
                    assert.deepStrictEqual(state.currentConfig.Common, expectedConfig);
                });
        });
    });

    describe('extractTransform', () => {
        it('should transform objects', () => {
            const configItems = [
                {
                    path: '/tm/security/firewall/address-list',
                    schemaClass: 'FirewallAddressList',
                    properties: [
                        {
                            id: 'addresses',
                            transform: [
                                { id: 'addresses', extract: 'name' }
                            ]
                        }
                    ]
                }
            ];

            listResponses['/tm/security/firewall/address-list'] = [
                {
                    name: 'myFirewallAddressList',
                    addresses: {
                        name: '10.1.0.1'
                    }
                }
            ];

            const configManager = new ConfigManager(configItems, bigIpMock);
            return configManager.get({}, state, doState)
                .then(() => {
                    assert.deepStrictEqual(
                        state.currentConfig.Common,
                        {
                            FirewallAddressList: {
                                myFirewallAddressList: {
                                    name: 'myFirewallAddressList',
                                    addresses: {
                                        addresses: '10.1.0.1'
                                    }
                                }
                            }
                        }
                    );
                });
        });

        it('should transform arrays', () => {
            const configItems = [
                {
                    path: '/tm/security/firewall/address-list',
                    schemaClass: 'FirewallAddressList',
                    properties: [
                        {
                            id: 'addresses',
                            transformAsArray: true,
                            transform: [
                                { id: 'addresses', extract: 'name' }
                            ]
                        }
                    ]
                }
            ];

            listResponses['/tm/security/firewall/address-list'] = [
                {
                    name: 'myFirewallAddressList',
                    addresses: [
                        {
                            name: '10.1.0.1'
                        },
                        {
                            name: '10.2.0.0/24'
                        }
                    ]
                }
            ];

            const configManager = new ConfigManager(configItems, bigIpMock);
            return configManager.get({}, state, doState)
                .then(() => {
                    assert.deepStrictEqual(
                        state.currentConfig.Common,
                        {
                            FirewallAddressList: {
                                myFirewallAddressList: {
                                    name: 'myFirewallAddressList',
                                    addresses: [
                                        '10.1.0.1',
                                        '10.2.0.0/24'
                                    ]
                                }
                            }
                        }
                    );
                });
        });
    });

    describe('RoutingBGP', () => {
        it('should handle RoutingBGP', () => {
            const configItems = getConfigItems('RoutingBGP');

            listResponses['/tm/net/routing/bgp'] = [
                {
                    name: 'exampleBGP',
                    gracefulRestart: {
                        gracefulReset: 'enabled',
                        restartTime: 120,
                        stalepathTime: 0
                    },
                    holdTime: 35,
                    keepAlive: 10,
                    localAs: 65010,
                    routerId: '10.1.1.1',
                    addressFamily: [
                        {
                            name: 'ipv4',
                            autoSummary: 'disabled',
                            distance: {
                                external: 20,
                                internal: 200,
                                local: 200
                            },
                            networkSynchronization: 'disabled',
                            redistribute: [
                                {
                                    name: 'kernel',
                                    routeMap: '/Common/routeMap1',
                                    routeMapReference: {
                                        link: 'https://localhost/mgmt/tm/net/routing/route-map/~Common~routeMap1?ver=14.1.2.8'
                                    }
                                },
                                {
                                    name: 'static',
                                    routeMap: '/Common/routeMap1',
                                    routeMapReference: {
                                        link: 'https://localhost/mgmt/tm/net/routing/route-map/~Common~routeMap1?ver=14.1.2.8'
                                    }
                                }
                            ]
                        },
                        {
                            name: 'ipv6',
                            autoSummary: 'disabled',
                            distance: {
                                external: 20,
                                internal: 200,
                                local: 200
                            },
                            networkSynchronization: 'disabled',
                            redistribute: [
                                {
                                    name: 'kernel',
                                    routeMap: '/Common/routeMap1',
                                    routeMapReference: {
                                        link: 'https://localhost/mgmt/tm/net/routing/route-map/~Common~routeMap1?ver=14.1.2.8'
                                    }
                                },
                                {
                                    name: 'static',
                                    routeMap: '/Common/routeMap1',
                                    routeMapReference: {
                                        link: 'https://localhost/mgmt/tm/net/routing/route-map/~Common~routeMap1?ver=14.1.2.8'
                                    }
                                }
                            ]
                        }
                    ],
                    neighborReference: {
                        link: 'https://localhost/mgmt/tm/net/routing/bgp/~Common~peerGroup/neighbor?ver=14.1.2.8'
                    },
                    peerGroupReference: {
                        link: 'https://localhost/mgmt/tm/net/routing/bgp/~Common~peerGroup/peer-group?ver=14.1.2.8'
                    }
                }
            ];

            listResponses['/tm/net/routing/bgp/~Common~peerGroup/neighbor'] = [
                {
                    name: '10.1.1.4',
                    peerGroup: 'Neighbor_IN'
                },
                {
                    name: '10.1.1.5',
                    peerGroup: 'Neighbor_OUT'
                },
                {
                    name: '10.1.1.2',
                    peerGroup: 'Neighbor_IN'
                },
                {
                    name: '10.1.1.3',
                    peerGroup: 'Neighbor_OUT'
                }
            ];

            listResponses['/tm/net/routing/bgp/~Common~peerGroup/peer-group'] = [
                {
                    name: 'Neighbor_IN',
                    remoteAs: 65020,
                    addressFamily: [
                        {
                            name: 'ipv4',
                            routeMap: {
                                in: '/Common/routeMap1',
                                inReference: {
                                    link: 'https://localhost/mgmt/tm/net/routing/route-map/~Common~routeMap1?ver=14.1.2.8'
                                },
                                out: '/Common/routeMap1',
                                outReference: {
                                    link: 'https://localhost/mgmt/tm/net/routing/route-map/~Common~routeMap1?ver=14.1.2.8'
                                }
                            },
                            softReconfigurationInbound: 'enabled'
                        },
                        {
                            name: 'ipv6',
                            routeMap: {},
                            softReconfigurationInbound: 'disabled'
                        }
                    ]
                },
                {
                    name: 'Neighbor_OUT',
                    remoteAs: 65030,
                    addressFamily: [
                        {
                            name: 'ipv4',
                            routeMap: {}
                        }
                    ]
                }
            ];

            const configManager = new ConfigManager(configItems, bigIpMock);
            return configManager.get({}, state, doState)
                .then(() => {
                    assert.deepStrictEqual(state.currentConfig.Common.RoutingBGP, {
                        exampleBGP: {
                            name: 'exampleBGP',
                            gracefulRestart: {
                                gracefulReset: true,
                                restartTime: 120,
                                stalepathTime: 0
                            },
                            holdTime: 35,
                            keepAlive: 10,
                            localAs: 65010,
                            routerId: '10.1.1.1',
                            addressFamily: [
                                {
                                    name: 'ipv4',
                                    redistribute: [
                                        {
                                            routeMap: '/Common/routeMap1',
                                            routingProtocol: 'kernel'
                                        },
                                        {
                                            routeMap: '/Common/routeMap1',
                                            routingProtocol: 'static'
                                        }
                                    ]
                                },
                                {
                                    name: 'ipv6',
                                    redistribute: [
                                        {
                                            routeMap: '/Common/routeMap1',
                                            routingProtocol: 'kernel'
                                        },
                                        {
                                            routeMap: '/Common/routeMap1',
                                            routingProtocol: 'static'
                                        }
                                    ]
                                }
                            ],
                            neighbors: [
                                {
                                    name: '10.1.1.2',
                                    peerGroup: 'Neighbor_IN'
                                },
                                {
                                    name: '10.1.1.3',
                                    peerGroup: 'Neighbor_OUT'
                                },
                                {
                                    name: '10.1.1.4',
                                    peerGroup: 'Neighbor_IN'
                                },
                                {
                                    name: '10.1.1.5',
                                    peerGroup: 'Neighbor_OUT'
                                }
                            ],
                            peerGroups: [
                                {
                                    name: 'Neighbor_IN',
                                    remoteAs: 65020,
                                    addressFamily: [
                                        {
                                            name: 'ipv4',
                                            routeMap: {
                                                in: '/Common/routeMap1',
                                                out: '/Common/routeMap1'
                                            },
                                            softReconfigurationInbound: true
                                        },
                                        {
                                            name: 'ipv6',
                                            routeMap: {},
                                            softReconfigurationInbound: false
                                        }
                                    ]
                                },
                                {
                                    name: 'Neighbor_OUT',
                                    remoteAs: 65030,
                                    addressFamily: [
                                        {
                                            name: 'ipv4',
                                            routeMap: {},
                                            softReconfigurationInbound: false
                                        }
                                    ]
                                }
                            ]
                        }
                    });
                });
        });
    });

    describe('RoutingAsPath', () => {
        it('should handle RoutingAsPath with references', () => {
            const configItems = getConfigItems('RoutingAsPath');

            listResponses['/tm/net/routing/as-path'] = [
                {
                    name: 'exampleAsPath',
                    entriesReference: {
                        link: 'https://localhost/mgmt/tm/net/routing/as-path/~Common~exampleAsPath/entries?ver=14.1.2.7'
                    }
                }
            ];
            listResponses['/tm/net/routing/as-path/~Common~exampleAsPath/entries'] = [
                {
                    name: '10',
                    action: 'permit',
                    regex: '^$'
                },
                {
                    name: '15',
                    action: 'permit',
                    regex: '^123'
                }
            ];

            const configManager = new ConfigManager(configItems, bigIpMock);
            return configManager.get({}, state, doState)
                .then(() => {
                    assert.deepStrictEqual(state.currentConfig.Common.RoutingAsPath, {
                        exampleAsPath: {
                            name: 'exampleAsPath',
                            entries: [
                                {
                                    action: 'permit',
                                    name: 10,
                                    regex: '^$'
                                },
                                {
                                    action: 'permit',
                                    name: 15,
                                    regex: '^123'
                                }
                            ]
                        }
                    });
                });
        });
    });

    describe('RouteMap', () => {
        it('should handle RouteMap', () => {
            const configItems = getConfigItems('RouteMap');

            listResponses['/tm/net/routing/route-map'] = [
                {
                    name: 'exampleRouteMap',
                    entriesReference: {
                        link: 'https://localhost/mgmt/tm/net/routing/route-map/~Common~exampleRouteMap/entries?ver=14.1.2.8'
                    }
                }
            ];
            listResponses['/tm/net/routing/route-map/~Common~exampleRouteMap/entries'] = [
                {
                    name: 44,
                    action: 'permit',
                    match: {
                        asPath: '/Common/aspath',
                        asPathReference: {
                            link: 'https://some/link/here'
                        },
                        community: {
                            exactMatch: 'unset'
                        },
                        ipv4: {
                            address: {
                                prefixList: '/Common/prefixlist1',
                                prefixListReference: {
                                    link: 'https://some/link/here'
                                }
                            },
                            nextHop: {
                                prefixList: '/Common/prefixlist2',
                                prefixListReference: {
                                    link: 'https://some/link/here'
                                }
                            },
                            peer: {
                                prefixList: '/Common/prefixlist3',
                                prefixListReference: {
                                    link: 'https://some/link/here'
                                }
                            }
                        },
                        ipv6: {
                            address: {
                                prefixList: '/Common/prefixlist4',
                                prefixListReference: {
                                    link: 'https://some/link/here'
                                }
                            },
                            nextHop: {
                                prefixList: '/Common/prefixlist5',
                                prefixListReference: {
                                    link: 'https://some/link/here'
                                }
                            },
                            peer: {
                                prefixList: '/Common/prefixlist6',
                                prefixListReference: {
                                    link: 'https://some/link/here'
                                }
                            }
                        },
                        unwantedProperty: 'value'
                    }
                }
            ];

            const configManager = new ConfigManager(configItems, bigIpMock);
            return configManager.get({}, state, doState)
                .then(() => {
                    assert.deepStrictEqual(state.currentConfig.Common.RouteMap, {
                        exampleRouteMap: {
                            name: 'exampleRouteMap',
                            entries: [
                                {
                                    name: 44,
                                    action: 'permit',
                                    match: {
                                        asPath: '/Common/aspath',
                                        ipv4: {
                                            address: {
                                                prefixList: '/Common/prefixlist1'
                                            },
                                            nextHop: {
                                                prefixList: '/Common/prefixlist2'
                                            }
                                        },
                                        ipv6: {
                                            address: {
                                                prefixList: '/Common/prefixlist4'
                                            },
                                            nextHop: {
                                                prefixList: '/Common/prefixlist5'
                                            }
                                        }
                                    }
                                }
                            ]
                        }
                    });
                });
        });
    });

    describe('RoutingPrefixList', () => {
        it('should handle RoutingPrefixList with references', () => {
            const configItems = getConfigItems('RoutingPrefixList');

            listResponses['/tm/net/routing/prefix-list'] = [
                {
                    name: 'examplePrefixList',
                    entriesReference: {
                        link: 'https://localhost/mgmt/tm/net/routing/prefix-list/~Common~examplePrefixList/entries?ver=14.1.2.7'
                    }
                }
            ];
            listResponses['/tm/net/routing/prefix-list/~Common~examplePrefixList/entries'] = [
                {
                    name: '20',
                    action: 'permit',
                    prefix: '10.3.3.0/24',
                    prefixLenRange: '32'
                },
                {
                    name: '30',
                    action: 'deny',
                    prefix: '1111:2222:3333:4444::/64',
                    prefixLenRange: '24'
                }
            ];

            const configManager = new ConfigManager(configItems, bigIpMock);
            return configManager.get({}, state, doState)
                .then(() => {
                    assert.deepStrictEqual(state.currentConfig.Common.RoutingPrefixList, {
                        examplePrefixList: {
                            name: 'examplePrefixList',
                            entries: [
                                {
                                    name: 20,
                                    action: 'permit',
                                    prefix: '10.3.3.0/24',
                                    prefixLenRange: 32
                                },
                                {
                                    name: 30,
                                    action: 'deny',
                                    prefix: '1111:2222:3333:4444::/64',
                                    prefixLenRange: 24
                                }
                            ]
                        }
                    });
                });
        });
    });

    describe('Disk', () => {
        const configItems = getConfigItems('Disk');

        beforeEach(() => {
            doState.getOriginalConfigByConfigId = () => state.originalConfig;
            bigIpMock.list = (path) => {
                const pathname = URL.parse(path, 'https://foo').pathname;
                return Promise.resolve(listResponses[pathname] || {});
            };
        });

        it('should update original disk size to match current when current is greater', () => {
            listResponses['/tm/sys/disk/directory'] = {
                apiRawValues: {
                    apiAnonymous: '\nDirectory Name                  Current Size    New Size        \n--------------                  ------------    --------        \n/config                         3321856         -               \n/shared                         20971520        -               \n/var                            3145728         -               \n/var/log                        3072000         -               \n/appdata                        26128384       -               \n\n'
                }
            };

            const expectedConfig = {
                Disk: {
                    applicationData: 26128384
                }
            };

            state.originalConfig = {
                Common: {
                    Disk: {
                        applicationData: 12345
                    }
                }
            };

            const configManager = new ConfigManager(configItems, bigIpMock);
            return configManager.get({}, state, doState)
                .then(() => {
                    assert.deepStrictEqual(state.originalConfig.Common, expectedConfig);
                });
        });

        it('should not update original disk size to match current when original is greater', () => {
            listResponses['/tm/sys/disk/directory'] = {
                apiRawValues: {
                    apiAnonymous: '\nDirectory Name                  Current Size    New Size        \n--------------                  ------------    --------        \n/config                         3321856         -               \n/shared                         20971520        -               \n/var                            3145728         -               \n/var/log                        3072000         -               \n/appdata                        12345       -               \n\n'
                }
            };

            const expectedConfig = {
                Disk: {
                    applicationData: 26128384
                }
            };

            state.originalConfig = {
                Common: {
                    Disk: {
                        applicationData: 26128384
                    }
                }
            };

            const configManager = new ConfigManager(configItems, bigIpMock);
            return configManager.get({}, state, doState)
                .then(() => {
                    assert.deepStrictEqual(state.originalConfig.Common, expectedConfig);
                });
        });

        it('should update originalConfig, if it lacks disk information', () => {
            listResponses['/tm/sys/disk/directory'] = {
                apiRawValues: {
                    apiAnonymous: '\nDirectory Name                  Current Size    New Size        \n--------------                  ------------    --------        \n/config                         3321856         -               \n/shared                         20971520        -               \n/var                            3145728         -               \n/var/log                        3072000         -               \n/appdata                        12345       -               \n\n'
                }
            };

            const expectedConfig = {
                ExistingClass: {
                    foo: 'bar'
                },
                Disk: {
                    applicationData: 12345
                }
            };

            state.originalConfig = {
                Common: {
                    ExistingClass: {
                        foo: 'bar'
                    }
                }
            };

            const configManager = new ConfigManager(configItems, bigIpMock);
            return configManager.get({}, state, doState)
                .then(() => {
                    assert.deepStrictEqual(state.originalConfig.Common, expectedConfig);
                });
        });
    });

    describe('GSLBGlobals', () => {
        it('should handle GSLBGlobals', () => {
            const configItems = getConfigItems('GSLBGlobals');

            listResponses['/tm/sys/provision'] = [
                { name: 'gtm', level: 'nominal' }
            ];
            listResponses['/tm/gtm/global-settings/general'] = {
                synchronization: 'yes',
                synchronizationGroupName: 'syncGroup',
                synchronizationTimeTolerance: 123,
                synchronizationTimeout: 100
            };

            const configManager = new ConfigManager(configItems, bigIpMock);
            return configManager.get({}, state, doState)
                .then(() => {
                    assert.deepStrictEqual(
                        state.currentConfig.Common.GSLBGlobals,
                        {
                            general: {
                                synchronization: true,
                                synchronizationGroupName: 'syncGroup',
                                synchronizationTimeTolerance: 123,
                                synchronizationTimeout: 100
                            }
                        }
                    );
                });
        });
    });

    describe('GSLBServer', () => {
        it('should handle GSLBServer', () => {
            const configItems = getConfigItems('GSLBServer');

            listResponses['/tm/sys/provision'] = [
                { name: 'gtm', level: 'nominal' }
            ];
            listResponses['/tm/gtm/server'] = [
                {
                    name: 'gslbServer',
                    datacenter: '/Common/gslbDataCenter',
                    description: 'description',
                    disabled: true,
                    exposeRouteDomains: 'yes',
                    iqAllowPath: 'no',
                    iqAllowServiceCheck: 'no',
                    iqAllowSnmp: 'no',
                    limitCpuUsage: 10,
                    limitCpuUsageStatus: 'enabled',
                    limitMaxBps: 50,
                    limitMaxBpsStatus: 'enabled',
                    limitMaxConnections: 70,
                    limitMaxConnectionsStatus: 'enabled',
                    limitMaxPps: 60,
                    limitMaxPpsStatus: 'enabled',
                    limitMemAvail: 12,
                    limitMemAvailStatus: 'enabled',
                    proberFallback: 'any-available',
                    proberPreference: 'pool',
                    proberPool: '/Common/gslbProberPool',
                    product: 'generic-host',
                    virtualServerDiscovery: 'enabled',
                    devicesReference: {
                        link: 'https://localhost/mgmt/tm/gtm/server/~Common~gslbServer/devices'
                    },
                    virtualServersReference: {
                        link: 'https://localhost/mgmt/tm/gtm/server/~Common~gslbServer/virtual-servers'
                    },
                    monitor: '/Common/http and /Common/http_head_f5'
                }
            ];
            listResponses['/tm/gtm/server/~Common~gslbServer/devices'] = [
                {
                    name: '0',
                    description: 'deviceDescription1',
                    addresses: [{ name: '10.0.0.1', translation: '192.0.2.12' }]
                },
                {
                    name: '1',
                    description: 'deviceDescription2',
                    addresses: [{ name: '10.0.0.2', translation: '192.0.2.13' }]
                }
            ];
            listResponses['/tm/gtm/server/~Common~gslbServer/virtual-servers'] = [
                {
                    name: 'virtualServer1',
                    description: 'virtual server description one',
                    destination: '192.0.10.20:443',
                    enabled: false,
                    disabled: true,
                    translationAddress: '10.10.0.10',
                    translationPort: 23,
                    monitor: '/Common/bigip and /Common/tcp'
                },
                {
                    name: 'virtualServer2',
                    destination: 'a989:1c34:9c::b099:c1c7:8bfe.0',
                    enabled: true,
                    translationAddress: 'none',
                    translationPort: 0
                }
            ];

            const configManager = new ConfigManager(configItems, bigIpMock);
            return configManager.get({}, state, doState)
                .then(() => {
                    assert.deepStrictEqual(
                        state.currentConfig.Common.GSLBServer,
                        {
                            gslbServer: {
                                name: 'gslbServer',
                                description: 'description',
                                enabled: false,
                                product: 'generic-host',
                                proberPreference: 'pool',
                                proberFallback: 'any-available',
                                proberPool: 'gslbProberPool',
                                limitMaxBps: 50,
                                limitMaxBpsStatus: true,
                                limitMaxPps: 60,
                                limitMaxPpsStatus: true,
                                limitMaxConnections: 70,
                                limitMaxConnectionsStatus: true,
                                limitCpuUsage: 10,
                                limitCpuUsageStatus: true,
                                limitMemAvail: 12,
                                limitMemAvailStatus: true,
                                iqAllowServiceCheck: false,
                                iqAllowPath: false,
                                iqAllowSnmp: false,
                                datacenter: 'gslbDataCenter',
                                devices: [
                                    {
<<<<<<< HEAD
                                        remark: 'deviceDescription1',
                                        address: '10.0.0.1',
                                        addressTranslation: '192.0.2.12'
                                    },
                                    {
                                        remark: 'deviceDescription2',
                                        address: '10.0.0.2',
                                        addressTranslation: '192.0.2.13'
=======
                                        description: 'deviceDescription1',
                                        name: '10.0.0.1',
                                        translation: '192.0.2.12'
                                    },
                                    {
                                        description: 'deviceDescription2',
                                        name: '10.0.0.2',
                                        translation: '192.0.2.13'
>>>>>>> 73327de8
                                    }
                                ],
                                virtualServers: [
                                    {
                                        name: 'virtualServer1',
                                        description: 'virtual server description one',
                                        enabled: false,
                                        address: '192.0.10.20',
                                        port: 443,
                                        translationAddress: '10.10.0.10',
                                        translationPort: 23,
                                        monitor: [
                                            '/Common/bigip',
                                            '/Common/tcp'
                                        ]
                                    },
                                    {
                                        name: 'virtualServer2',
                                        enabled: true,
                                        address: 'a989:1c34:9c::b099:c1c7:8bfe',
                                        port: 0,
                                        translationPort: 0,
                                        monitor: []
                                    }
                                ],
                                exposeRouteDomains: true,
                                virtualServerDiscovery: 'enabled',
                                monitor: [
                                    '/Common/http',
                                    '/Common/http_head_f5'
                                ]
                            }
                        }
                    );
                });
        });

        it('should handle GSLBServer when there are no items', () => {
            const configItems = getConfigItems('GSLBServer');

            listResponses['/tm/sys/provision'] = [
                { name: 'gtm', level: 'nominal' }
            ];
            listResponses['/tm/gtm/server'] = undefined;

            const configManager = new ConfigManager(configItems, bigIpMock);
            return configManager.get({}, state, doState)
                .then(() => {
                    assert.deepStrictEqual(
                        state.currentConfig.Common.GSLBServer,
                        {}
                    );
                });
        });

        it('should handle alternative GSLBServer enable/disable values', () => {
            const configItems = getConfigItems('GSLBServer');

            listResponses['/tm/sys/provision'] = [
                { name: 'gtm', level: 'nominal' }
            ];
            listResponses['/tm/gtm/server'] = [
                {
                    name: 'serverEnabledStringVal',
                    enabled: 'True',
                    monitor: ''
                },
                {
                    name: 'serverDisabledStringVal',
                    disabled: 'False',
                    monitor: ''
                },
                {
                    name: 'serverNoVal',
                    monitor: ''
                }
            ];

            const getExpected = name => ({
                name,
                enabled: true,
<<<<<<< HEAD
                bpsLimitEnabled: false,
                connectionsLimitEnabled: false,
                cpuUsageLimitEnabled: false,
                exposeRouteDomainsEnabled: false,
                memoryLimitEnabled: false,
                pathProbeEnabled: false,
                ppsLimitEnabled: false,
                serviceCheckProbeEnabled: false,
                snmpProbeEnabled: false,
                monitors: [],
=======
                limitMaxBpsStatus: false,
                limitMaxConnectionsStatus: false,
                limitCpuUsageStatus: false,
                exposeRouteDomains: false,
                limitMemAvailStatus: false,
                iqAllowPath: false,
                limitMaxPpsStatus: false,
                iqAllowServiceCheck: false,
                iqAllowSnmp: false,
                monitor: [],
>>>>>>> 73327de8
                devices: []
            });

            const configManager = new ConfigManager(configItems, bigIpMock);
            return configManager.get({}, state, doState)
                .then(() => {
                    assert.deepStrictEqual(
                        state.currentConfig.Common.GSLBServer,
                        {
                            serverEnabledStringVal: getExpected('serverEnabledStringVal'),
                            serverDisabledStringVal: getExpected('serverDisabledStringVal'),
                            serverNoVal: getExpected('serverNoVal')
                        }
                    );
                });
        });
    });

    describe('GSLBMonitor', () => {
        describe('http', () => {
            const configItems = getConfigItems('GSLBMonitor');

            it('should handle HTTP GSLB Monitors', () => {
                listResponses['/tm/sys/provision'] = [
                    { name: 'gtm', level: 'nominal' }
                ];
                listResponses['/tm/gtm/monitor/http'] = [
                    {
                        kind: 'tm:gtm:monitor:http:httpstate',
                        name: 'GSLBmonitor',
                        partition: 'Common',
                        fullPath: '/Common/GSLBmonitor',
                        generation: 0,
                        selfLink: 'https://localhost/mgmt/tm/gtm/monitor/http/~Common~GSLBmonitor?ver=15.1.2',
                        defaultsFrom: '/Common/http',
                        description: 'description',
                        destination: '1.1.1.1:80',
                        ignoreDownResponse: 'enabled',
                        interval: 100,
                        probeTimeout: 110,
                        recv: 'HTTP',
                        reverse: 'enabled',
                        send: 'HEAD / HTTP/1.0\\r\\n',
                        timeout: 1000,
                        transparent: 'enabled'
                    }
                ];

                const configManager = new ConfigManager(configItems, bigIpMock);
                return configManager.get({}, state, doState)
                    .then(() => {
                        assert.deepStrictEqual(
                            state.currentConfig.Common.GSLBMonitor,
                            {
                                GSLBmonitor: {
                                    name: 'GSLBmonitor',
                                    defaultsFrom: '/Common/http',
                                    fullPath: '/Common/GSLBmonitor',
                                    generation: 0,
                                    ignoreDownResponse: true,
                                    interval: 100,
                                    monitorType: 'http',
                                    probeTimeout: 110,
                                    recv: 'HTTP',
                                    description: 'description',
                                    reverse: true,
                                    send: 'HEAD / HTTP/1.0\\r\\n',
                                    destination: '1.1.1.1:80',
                                    timeout: 1000,
                                    transparent: true
                                }
                            }
                        );
                    });
            });
        });
    });

    describe('GSLBProberPool', () => {
        it('should handle GSLBProberPool', () => {
            const configItems = getConfigItems('GSLBProberPool');

            listResponses['/tm/sys/provision'] = [
                { name: 'gtm', level: 'nominal' }
            ];
            listResponses['/tm/gtm/prober-pool'] = [
                {
                    name: 'gslbProberPool',
                    description: 'description',
                    disabled: true,
                    loadBalancingMode: 'round-robin',
                    membersReference: {
                        link: 'https://localhost/mgmt/tm/gtm/prober-pool/~Common~gslbProberPool/members'
                    }
                }
            ];
            listResponses['/tm/gtm/prober-pool/~Common~gslbProberPool/members'] = [
                {
                    name: '/Common/serverOne',
                    description: 'member description one',
                    disabled: true,
                    enabled: false,
                    order: 1
                },
                {
                    name: '/Common/serverTwo',
                    description: 'member description two',
                    disabled: false,
                    enabled: true,
                    order: 0
                }
            ];

            const configManager = new ConfigManager(configItems, bigIpMock);
            return configManager.get({}, state, doState)
                .then(() => {
                    assert.deepStrictEqual(
                        state.currentConfig.Common.GSLBProberPool,
                        {
                            gslbProberPool: {
                                name: 'gslbProberPool',
                                description: 'description',
                                enabled: false,
                                loadBalancingMode: 'round-robin',
                                members: [
                                    {
                                        name: 'serverTwo',
                                        description: 'member description two',
                                        enabled: true,
                                        order: 0
                                    },
                                    {
                                        name: 'serverOne',
                                        description: 'member description one',
                                        enabled: false,
                                        order: 1
                                    }
                                ]
                            }
                        }
                    );
                });
        });

        it('should handle alternative GSLBProberPool enable/disable values', () => {
            const configItems = getConfigItems('GSLBProberPool');

            listResponses['/tm/sys/provision'] = [
                { name: 'gtm', level: 'nominal' }
            ];
            listResponses['/tm/gtm/prober-pool'] = [
                {
                    name: 'proberPoolEnabledStringVal',
                    enabled: 'True'
                },
                {
                    name: 'proberPoolDisabledStringVal',
                    disabled: 'False'
                },
                {
                    name: 'proberPoolNoVal'
                }
            ];

            const getExpected = name => ({
                name,
                enabled: true
            });

            const configManager = new ConfigManager(configItems, bigIpMock);
            return configManager.get({}, state, doState)
                .then(() => {
                    assert.deepStrictEqual(
                        state.currentConfig.Common.GSLBProberPool,
                        {
                            proberPoolEnabledStringVal: getExpected('proberPoolEnabledStringVal'),
                            proberPoolDisabledStringVal: getExpected('proberPoolDisabledStringVal'),
                            proberPoolNoVal: getExpected('proberPoolNoVal')
                        }
                    );
                });
        });

        it('should handle alternative GSLBProberPool member enable/disable values', () => {
            const configItems = getConfigItems('GSLBProberPool');

            listResponses['/tm/sys/provision'] = [
                { name: 'gtm', level: 'nominal' }
            ];
            listResponses['/tm/gtm/prober-pool'] = [
                {
                    name: 'gslbProberPool',
                    membersReference: {
                        link: 'https://localhost/mgmt/tm/gtm/prober-pool/~Common~gslbProberPool/members'
                    }
                }
            ];
            listResponses['/tm/gtm/prober-pool/~Common~gslbProberPool/members'] = [
                {
                    name: '/Common/memberEnabledStringVal',
                    enabled: 'True'
                },
                {
                    name: '/Common/memberDisabledStringVal',
                    disabled: 'False'
                },
                {
                    name: '/Common/memberNoVal'
                }
            ];

            const getExpected = name => ({
                name,
                enabled: true
            });

            const configManager = new ConfigManager(configItems, bigIpMock);
            return configManager.get({}, state, doState)
                .then(() => {
                    assert.deepStrictEqual(
                        state.currentConfig.Common.GSLBProberPool,
                        {
                            gslbProberPool: {
                                name: 'gslbProberPool',
                                enabled: true,
                                members: [
                                    getExpected('memberEnabledStringVal'),
                                    getExpected('memberDisabledStringVal'),
                                    getExpected('memberNoVal')
                                ]
                            }
                        }
                    );
                });
        });
    });

    describe('FirewallPolicy', () => {
        it('should handle FirewallPolicy', () => {
            const configItems = getConfigItems('FirewallPolicy');

            listResponses['/tm/sys/provision'] = [
                { name: 'afm', level: 'nominal' }
            ];
            listResponses['/tm/security/firewall/policy'] = [
                {
                    name: 'firewallPolicy',
                    description: 'firewall policy description',
                    rulesReference: {
                        link: 'https://localhost/mgmt/tm/security/firewall/policy/~Common~firewallPolicy/rules'
                    }
                }
            ];
            listResponses['/tm/security/firewall/policy/~Common~firewallPolicy/rules'] = [
                {
                    name: 'firewallPolicyRuleOne',
                    description: 'firewall policy rule one description',
                    action: 'accept',
                    ipProtocol: 'any',
                    log: 'no',
                    source: {
                        identity: {}
                    },
                    destination: {}
                },
                {
                    name: 'firewallPolicyRuleTwo',
                    description: 'firewall policy rule two description',
                    action: 'reject',
                    ipProtocol: 'tcp',
                    log: 'yes',
                    source: {
                        identity: {},
                        vlans: [
                            '/Common/vlan1',
                            '/Common/vlan2'
                        ],
                        addressLists: [
                            '/Common/myAddressList1',
                            '/Common/myAddressList2'
                        ],
                        portLists: [
                            '/Common/myPortList1',
                            '/Common/myPortList2'
                        ]
                    },
                    destination: {
                        addressLists: [
                            '/Common/myAddressList1',
                            '/Common/myAddressList2'
                        ],
                        portLists: [
                            '/Common/myPortList1',
                            '/Common/myPortList2'
                        ]
                    }
                }
            ];

            const configManager = new ConfigManager(configItems, bigIpMock);
            return configManager.get({}, state, doState)
                .then(() => {
                    assert.deepStrictEqual(
                        state.currentConfig.Common.FirewallPolicy,
                        {
                            firewallPolicy: {
                                name: 'firewallPolicy',
                                description: 'firewall policy description',
                                rules: [
                                    {
                                        name: 'firewallPolicyRuleOne',
                                        description: 'firewall policy rule one description',
                                        action: 'accept',
                                        ipProtocol: 'any',
                                        log: false,
                                        source: {},
                                        destination: {}
                                    },
                                    {
                                        name: 'firewallPolicyRuleTwo',
                                        description: 'firewall policy rule two description',
                                        action: 'reject',
                                        ipProtocol: 'tcp',
                                        log: true,
                                        source: {
                                            vlans: [
                                                '/Common/vlan1',
                                                '/Common/vlan2'
                                            ],
                                            addressLists: [
                                                '/Common/myAddressList1',
                                                '/Common/myAddressList2'
                                            ],
                                            portLists: [
                                                '/Common/myPortList1',
                                                '/Common/myPortList2'
                                            ]
                                        },
                                        destination: {
                                            addressLists: [
                                                '/Common/myAddressList1',
                                                '/Common/myAddressList2'
                                            ],
                                            portLists: [
                                                '/Common/myPortList1',
                                                '/Common/myPortList2'
                                            ]
                                        }
                                    }
                                ]
                            }
                        }
                    );
                });
        });
    });

    describe('minVersion', () => {
        it('should add to currentConfig if minVersion is met', () => {
            const configItems = [
                {
                    path: '/tm/auth/ldap',
                    schemaClass: 'Authentication',
                    schemaMerge: {
                        path: ['ldap'],
                        skipWhenOmitted: true
                    },
                    properties: [
                        {
                            id: 'referrals',
                            truth: 'yes',
                            falsehood: 'no',
                            minVersion: '15.1'
                        }
                    ]
                }
            ];

            listResponses['/tm/auth/ldap'] = { referrals: 'yes' };

            const configManager = new ConfigManager(configItems, bigIpMock);
            return configManager.get({}, state, doState)
                .then(() => {
                    assert.deepStrictEqual(
                        state.currentConfig.Common.Authentication,
                        {
                            ldap: {
                                referrals: true
                            }
                        }
                    );
                });
        });

        it('should not add to currentConfig if minVersion is greater', () => {
            const configItems = [
                {
                    path: '/tm/auth/ldap',
                    schemaClass: 'Authentication',
                    schemaMerge: {
                        path: ['ldap'],
                        skipWhenOmitted: true
                    },
                    properties: [
                        {
                            id: 'referrals',
                            truth: 'yes',
                            falsehood: 'no',
                            minVersion: '15.1'
                        }
                    ]
                }
            ];

            listResponses['/tm/auth/ldap'] = {};
            bigIpMock.deviceInfo = () => Promise.resolve({ hostname, version: '13.1' });

            const configManager = new ConfigManager(configItems, bigIpMock);
            return configManager.get({}, state, doState)
                .then(() => {
                    assert.deepStrictEqual(
                        state.currentConfig.Common.Authentication,
                        {}
                    );
                });
        });
    });
});<|MERGE_RESOLUTION|>--- conflicted
+++ resolved
@@ -2571,16 +2571,6 @@
                                 datacenter: 'gslbDataCenter',
                                 devices: [
                                     {
-<<<<<<< HEAD
-                                        remark: 'deviceDescription1',
-                                        address: '10.0.0.1',
-                                        addressTranslation: '192.0.2.12'
-                                    },
-                                    {
-                                        remark: 'deviceDescription2',
-                                        address: '10.0.0.2',
-                                        addressTranslation: '192.0.2.13'
-=======
                                         description: 'deviceDescription1',
                                         name: '10.0.0.1',
                                         translation: '192.0.2.12'
@@ -2589,7 +2579,6 @@
                                         description: 'deviceDescription2',
                                         name: '10.0.0.2',
                                         translation: '192.0.2.13'
->>>>>>> 73327de8
                                     }
                                 ],
                                 virtualServers: [
@@ -2671,18 +2660,6 @@
             const getExpected = name => ({
                 name,
                 enabled: true,
-<<<<<<< HEAD
-                bpsLimitEnabled: false,
-                connectionsLimitEnabled: false,
-                cpuUsageLimitEnabled: false,
-                exposeRouteDomainsEnabled: false,
-                memoryLimitEnabled: false,
-                pathProbeEnabled: false,
-                ppsLimitEnabled: false,
-                serviceCheckProbeEnabled: false,
-                snmpProbeEnabled: false,
-                monitors: [],
-=======
                 limitMaxBpsStatus: false,
                 limitMaxConnectionsStatus: false,
                 limitCpuUsageStatus: false,
@@ -2693,7 +2670,6 @@
                 iqAllowServiceCheck: false,
                 iqAllowSnmp: false,
                 monitor: [],
->>>>>>> 73327de8
                 devices: []
             });
 
