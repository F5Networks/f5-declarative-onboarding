--- conflicted
+++ resolved
@@ -1148,15 +1148,9 @@
                             proberPool: 'gslbProberPool',
                             devices: [
                                 {
-<<<<<<< HEAD
-                                    remark: 'deviceDescription',
-                                    address: '10.0.0.1',
-                                    addressTranslation: '192.0.2.12'
-=======
                                     description: 'deviceDescription',
                                     address: '10.0.0.1',
                                     translationAddress: '192.0.2.12'
->>>>>>> 73327de8
                                 },
                                 {
                                     address: '10.0.0.2'
