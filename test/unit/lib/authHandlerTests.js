--- conflicted
+++ resolved
@@ -304,11 +304,7 @@
                             ignoreUnknownUser: false,
                             port: 389,
                             referrals: false,
-<<<<<<< HEAD
-                            searchScope: 'sub',
-=======
                             scope: 'sub',
->>>>>>> 73327de8
                             searchTimeout: 30,
                             servers: [
                                 'my.host.com',
@@ -388,11 +384,7 @@
                             loginAttribute: 'attributeToLogin',
                             port: 654,
                             referrals: true,
-<<<<<<< HEAD
-                            searchScope: 'base',
-=======
                             scope: 'base',
->>>>>>> 73327de8
                             searchBaseDn: 'searchName',
                             searchTimeout: 687,
                             servers: [
@@ -554,11 +546,7 @@
                             ignoreUnknownUser: false,
                             port: 389,
                             referrals: true,
-<<<<<<< HEAD
-                            searchScope: 'sub',
-=======
                             scope: 'sub',
->>>>>>> 73327de8
                             searchTimeout: 30,
                             servers: [
                                 'my.host.com',
