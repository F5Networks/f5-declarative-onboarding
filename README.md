# F5 BIG-IP Declarative Onboarding

[![Releases](https://img.shields.io/github/release/F5Networks/f5-declarative-onboarding.svg)](https://github.com/F5Networks/f5-declarative-onboarding/releases)
[![Issues](https://img.shields.io/github/issues/F5Networks/f5-declarative-onboarding.svg)](https://github.com/F5Networks/f5-declarative-onboarding/issues)

## Introduction
F5 BIG-IP Declarative Onboarding uses a declarative model to initially configure a F5 BIG-IP device with all of the required settings to get up and running.  This includes system settings such as licensing and provisioning, network settings such as VLANs and Self IPs, and clustering settings if you are using more than one BIG-IP system.

**IMPORTANT** Beginning with F5 BIG-IP DO 1.8.0, the DO RPM, Postman collection, and checksum files will no longer be located in the **/dist** directory in this repository.  These files can be found on the [Release page](https://github.com/F5Networks/f5-declarative-onboarding/releases), as **Assets**.

## Documentation
For documentation on F5 BIG-IP Declarative Onboarding, including download, installation, and usage instructions, see the Declarative Onboarding [User Guide](https://clouddocs.f5.com/products/extensions/f5-declarative-onboarding/latest).

### Example F5 BIG-IP Declarative Onboarding declarations
The Declarative Onboarding documentation contains example declarations you can modify to suit your needs.  See the [Examples](https://clouddocs.f5.com/products/extensions/f5-declarative-onboarding/latest/examples.html) page.

## Filing Issues and Getting Help
If you come across a bug or other issue when using BIG-IP Declarative Onboarding, use [GitHub Issues](https://github.com/F5Networks/f5-declarative-onboarding/issues) to submit an issue for our team.  You can also see the current known issues on that page, which are tagged with a purple Known Issue label.

**Important**: Github Issues are consistently monitored by F5 staff, but should be considered as best effort only and you should not expect to receive the same level of response as provided by F5 Support. Please open a case as described below with F5 if this is a critical issue.

Because BIG-IP Declarative Onboarding versions 1.1.0 and later have been created and fully tested by F5 Networks, they are is fully supported by F5. This means you can get assistance if necessary from [F5 Technical Support](https://support.f5.com/csp/article/K25327565).

Be sure to see the [Support page](SUPPORT.md) in this repo for more details and supported versions of BIG-IP Declarative Onboarding.
<<<<<<< HEAD

### Community Help
We encourage you to use our [Slack channel](https://f5cloudsolutions.herokuapp.com) for discussion and assistance on Declarative Onboarding templates (click the **declarative-onboard** channel). There are F5 employees who are members of this community who typically monitor the channel Monday-Friday 9-5 PST and will offer best-effort assistance. See the [Slack Channel Statement](slack-channel-statement.md) for guidelines on using this channel.
=======
>>>>>>> 11a17648

## Copyright

Copyright 2014-2023 F5 Networks Inc.


### F5 Networks Contributor License Agreement

Before you start contributing to any project sponsored by F5 Networks, Inc. (F5) on GitHub, you will need to sign a Contributor License Agreement (CLA).

If you are signing as an individual, we recommend that you talk to your employer (if applicable) before signing the CLA since some employment agreements may have restrictions on your contributions to other projects. Otherwise by submitting a CLA you represent that you are legally entitled to grant the licenses recited therein.

If your employer has rights to intellectual property that you create, such as your contributions, you represent that you have received permission to make contributions on behalf of that employer, that your employer has waived such rights for your contributions, or that your employer has executed a separate CLA with F5.

If you are signing on behalf of a company, you represent that you are legally entitled to grant the license recited therein. You represent further that each employee of the entity that submits contributions is authorized to submit such contributions on behalf of the entity pursuant to the CLA.<|MERGE_RESOLUTION|>--- conflicted
+++ resolved
@@ -22,12 +22,6 @@
 Because BIG-IP Declarative Onboarding versions 1.1.0 and later have been created and fully tested by F5 Networks, they are is fully supported by F5. This means you can get assistance if necessary from [F5 Technical Support](https://support.f5.com/csp/article/K25327565).
 
 Be sure to see the [Support page](SUPPORT.md) in this repo for more details and supported versions of BIG-IP Declarative Onboarding.
-<<<<<<< HEAD
-
-### Community Help
-We encourage you to use our [Slack channel](https://f5cloudsolutions.herokuapp.com) for discussion and assistance on Declarative Onboarding templates (click the **declarative-onboard** channel). There are F5 employees who are members of this community who typically monitor the channel Monday-Friday 9-5 PST and will offer best-effort assistance. See the [Slack Channel Statement](slack-channel-statement.md) for guidelines on using this channel.
-=======
->>>>>>> 11a17648
 
 ## Copyright
 
