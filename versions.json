{
  "versionMetaTimestamp": 1540928503,
  "latestVersion": {
<<<<<<< HEAD
    "name": "1.22 (non-LTS)",
=======
    "name": "1.23 (non-LTS)",
>>>>>>> f5f01a61
    "url": "/products/extensions/f5-declarative-onboarding/latest/"
  },
  "otherVersions": [
    { "name": "1.21.1 (LTS)", "url": "/products/extensions/f5-declarative-onboarding/1.21/"}
  ]
}<|MERGE_RESOLUTION|>--- conflicted
+++ resolved
@@ -1,11 +1,7 @@
 {
   "versionMetaTimestamp": 1540928503,
   "latestVersion": {
-<<<<<<< HEAD
-    "name": "1.22 (non-LTS)",
-=======
     "name": "1.23 (non-LTS)",
->>>>>>> f5f01a61
     "url": "/products/extensions/f5-declarative-onboarding/latest/"
   },
   "otherVersions": [
