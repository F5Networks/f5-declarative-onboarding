--- conflicted
+++ resolved
@@ -1,11 +1,10 @@
 # Release Notes
 
 ## Version 1.6.0
-<<<<<<< HEAD
 + Resolve [Issue 36](https://github.com/F5Networks/f5-declarative-onboarding/issues/36)
-=======
+
+## Version 1.5.1
 + When running on BIG-IQ, poll TCW longer to match the TCW timeout
->>>>>>> 6f37c401
 
 ## Version 1.5.0
 + Resolve [Issue 14](https://github.com/F5Networks/f5-declarative-onboarding/issues/14)
