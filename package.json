--- conflicted
+++ resolved
@@ -1,10 +1,6 @@
 {
   "name": "f5-declarative-onboarding",
-<<<<<<< HEAD
-  "version": "1.21.1-3",
-=======
   "version": "1.22.0-3",
->>>>>>> 73327de8
   "description": "F5 Declarative Onboarding",
   "main": "index.js",
   "repository": {
@@ -23,50 +19,29 @@
   "author": "F5 Networks",
   "license": "Apache-2.0",
   "dependencies": {
-<<<<<<< HEAD
-    "@f5devcentral/f5-cloud-libs": "^4.24.0",
-    "@f5devcentral/f5-teem": "^1.4.7",
-=======
     "@f5devcentral/f5-cloud-libs": "^4.25.1",
     "@f5devcentral/f5-teem": "^1.5.0",
->>>>>>> 73327de8
     "ajv": "6.12.6",
     "deep-diff": "^1.0.2",
     "is-in-subnet": "^4.0.1",
     "uuid": "3.4.0"
   },
   "devDependencies": {
-<<<<<<< HEAD
-    "@f5devcentral/atg-shared-utilities": "^0.2.0",
-    "@f5devcentral/atg-shared-utilities-dev": "^0.1.1",
-    "@f5devcentral/eslint-config-f5-atg": "latest",
-    "@stryker-mutator/core": "^4.3.1",
-    "@stryker-mutator/mocha-runner": "^4.5.1",
-=======
     "@f5devcentral/atg-shared-utilities": "^0.2.1",
     "@f5devcentral/atg-shared-utilities-dev": "^0.2.0",
     "@f5devcentral/eslint-config-f5-atg": "latest",
     "@stryker-mutator/core": "^4.6.0",
     "@stryker-mutator/mocha-runner": "^4.6.0",
->>>>>>> 73327de8
     "chai": "^4.3.4",
     "chai-as-promised": "^7.1.1",
     "colors": "^1.4.0",
     "coveralls": "^3.1.0",
-<<<<<<< HEAD
-    "eslint": "^7.23.0",
-=======
     "eslint": "^7.27.0",
->>>>>>> 73327de8
     "eslint-config-airbnb-base": "^14.2.1",
     "eslint-plugin-import": "^2.23.3",
     "json-schema-ref-parser": "^9.0.7",
     "mkdirp": "^1.0.4",
-<<<<<<< HEAD
-    "mocha": "^8.3.2",
-=======
     "mocha": "^8.4.0",
->>>>>>> 73327de8
     "node-ssh": "^11.1.1",
     "nyc": "^15.1.0",
     "request": "^2.88.2",
