{
  "name": "f5-declarative-onboarding",
<<<<<<< HEAD
  "version": "1.41.0-8",
=======
  "version": "1.42.0-9",
>>>>>>> e56d7ce4
  "description": "F5 Declarative Onboarding",
  "main": "index.js",
  "repository": {
    "type": "git",
    "url": "git+https://github.com/F5Networks/f5-declarative-onboarding.git"
  },
  "keywords": [
    "f5",
    "declarative",
    "onboarding",
    "bigip",
    "big-ip",
    "bigiq",
    "big-iq"
  ],
  "author": "F5 Networks",
  "license": "Apache-2.0",
  "dependencies": {
    "@f5devcentral/atg-shared-utilities": "^0.10.3",
    "@f5devcentral/f5-cloud-libs": "^4.29.0",
    "@f5devcentral/f5-teem": "^1.6.1",
    "ajv": "6.12.6",
    "deep-diff": "^1.0.2",
    "is-in-subnet": "^4.0.1",
    "uuid": "3.4.0"
  },
  "devDependencies": {
    "@f5devcentral/atg-shared-utilities-dev": "^0.2.16",
    "@f5devcentral/eslint-config-f5-atg": "^0.1.8",
    "@stryker-mutator/core": "^7.3.0",
    "@stryker-mutator/mocha-runner": "^7.3.0",
    "chai": "^4.3.10",
    "chai-as-promised": "^7.1.1",
    "colors": "^1.4.0",
    "eslint": "^8.53.0",
    "json-schema-ref-parser": "^9.0.9",
    "mkdirp": "^3.0.1",
    "mocha": "^10.2.0",
    "mocha-multi-reporters": "^1.5.1",
    "nock": "10.0.0",
    "nyc": "^15.1.0",
    "sinon": "7.5.0",
    "winston": "^2.4.7"
  },
  "scripts": {
    "build": "scripts/build/build.sh",
    "test": "mocha --recursive test/unit",
    "integration": "mocha test/integration/test.js",
    "property": "mocha test/integration/property test/integration/misc",
    "make-api-docs": "redocly build-docs src/schema/latest/openapi.yaml",
    "coverage": "nyc npm test",
    "lint": "eslint src test",
    "test-mutation": "npx stryker run"
  },
  "nyc": {
    "reporter": [
      "html",
      "text",
      "json-summary"
    ]
  },
  "eslintConfig": {
    "extends": "@f5devcentral/eslint-config-f5-atg"
  },
  "optionalDependencies": {
    "@redocly/cli": "^1.4.1",
    "node-ssh": "^13.1.0"
  }
}<|MERGE_RESOLUTION|>--- conflicted
+++ resolved
@@ -1,10 +1,6 @@
 {
   "name": "f5-declarative-onboarding",
-<<<<<<< HEAD
-  "version": "1.41.0-8",
-=======
   "version": "1.42.0-9",
->>>>>>> e56d7ce4
   "description": "F5 Declarative Onboarding",
   "main": "index.js",
   "repository": {
