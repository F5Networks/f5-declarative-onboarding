--- conflicted
+++ resolved
@@ -19,15 +19,9 @@
   "author": "F5 Networks",
   "license": "Apache-2.0",
   "dependencies": {
-<<<<<<< HEAD
-    "@f5devcentral/f5-cloud-libs": "beta",
-    "@f5devcentral/f5-teem": "^1.2.0",
-    "ajv": "^6.10.2",
-=======
     "@f5devcentral/f5-cloud-libs": "^4.15.0",
     "@f5devcentral/f5-teem": "^1.2.0",
     "ajv": "^6.11.0",
->>>>>>> c89f6ed4
     "deep-diff": "^1.0.2",
     "is-in-subnet": "^2.1.0",
     "uuid": "^3.4.0"
