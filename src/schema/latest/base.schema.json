{
    "$schema": "http://json-schema.org/draft-07/schema#",
    "$id": "https://raw.githubusercontent.com/F5Networks/f5-declarative-onboarding/master/schema/base.schema.json",
    "title": "F5 Declarative Onboarding base declaration",
    "description": "Top level schema for onboarding a BIG-IP.",
    "type": "object",
    "required": ["schemaVersion", "class"],
    "propertyNames": {
        "oneOf": [
            { "pattern": "^[A-Za-z][0-9A-Za-z_]{0,47}$" },
            { "const": "$schema" }
        ]
    },
    "properties": {
        "schemaVersion": {
            "description": "Version of Declarative Onboarding schema this declaration uses.",
            "type": "string",
            "enum": [
<<<<<<< HEAD
=======
                "1.22.0",
>>>>>>> 73327de8
                "1.21.0",
                "1.20.0",
                "1.19.0",
                "1.18.0",
                "1.17.0",
                "1.16.0",
                "1.15.0",
                "1.14.0",
                "1.13.0",
                "1.12.0",
                "1.11.1",
                "1.11.0",
                "1.10.0",
                "1.9.0",
                "1.8.0",
                "1.7.0",
                "1.6.1",
                "1.6.0",
                "1.5.1",
                "1.5.0",
                "1.4.1",
                "1.4.0",
                "1.3.0",
                "1.2.0",
                "1.1.0",
                "1.0.0"
            ]
        },
        "class": {
            "description": "Indicates this JSON document is a Device declaration",
            "type": "string",
            "const": "Device"
        },
        "$schema": {
            "description": "URL of schema against which to validate. Used by validation in your local environment only (via Visual Studio Code, for example)",
            "type": "string",
            "format": "uri"
        },
        "async": {
            "description": "Tells the API to return a 202 HTTP status before processing is complete. User must then poll for status.",
            "type": "boolean",
            "default": false
        },
        "webhook": {
            "description": "URL to post results to",
            "type": "string",
            "format": "uri"
        },
        "label": {
            "description": "Optional friendly name for this declaration",
            "type": "string"
        },
        "Credentials": {
            "description": "Credentials which can be referenced from other parts of the declaration or the remote wrapper.",
            "type": "array",
            "items": {
                "type": "object",
                "properties": {
                    "username": {
                        "description": "Username of principal authorized to modify configuration of device (may not include the character ':').  NOTE:  this is generally not required to configure 'localhost' because client authentication and authorization precede invocation of DO.  It is also not required for any host if you populate tokens",
                        "type": "string",
                        "pattern": "^[^:]{0,254}$"
                    },
                    "password": {
                        "description": "Password for username account.  This is generally not required to configure 'localhost' and is not required when you populate tokens",
                        "type": "string",
                        "pattern": "^.{0,254}$"
                    },
                    "tokens": {
                        "description": "One or more HTTP headers (each a property, like 'X-F5-Auth-Token': 'MF6APSRUYKTMSDBEOOEWLCNSO2') you want to send with queries to the device management service as authentication/authorization tokens",
                        "type": "object",
                        "patternProperties": {
                            "^[^\\x00-\\x20:\\x7f-\\xff]{1,254}$": {
                                "type": "string",
                                "pattern": "^[^\\x00-\\x1f\\x7f-\\xff]*$",
                                "maxLength": 8192
                            }
                        },
                        "additionalProperties": false
                    }
                },
                "additionalProperties": false,
                "if": {
                    "required": ["tokens"]
                },
                "then": {
                    "dependencies": {
                        "username": {
                            "not": {}
                        },
                        "password": {
                            "not": {}
                        }
                    }
                },
                "else": {
                    "dependencies": {
                        "tokens": {
                            "not": {}
                        }
                    }
                }
            }
        },
        "Common": {
            "description": "Special tenant Common holds objects other tenants can share",
            "type": "object",
            "required": ["class"],
            "propertyNames": {
                "pattern": "^[A-Za-z][0-9A-Za-z_-]{0,47}$"
            },
            "properties": {
                "class": {
                    "type": "string",
                    "const": "Tenant"
                },
                "hostname": {
                    "description": "Hostname to set for the device. Note: If you set the hostname as part of the System class, you CANNOT set a hostname in the Common class (they are mutually exclusive).",
                    "type": "string",
                    "format": "hostname"
                }
            },
            "additionalProperties": {
                "properties": {
                    "class": {
                        "enum": [
                            "Analytics",
                            "Authentication",
                            "ConfigSync",
                            "DagGlobals",
                            "DbVariables",
                            "DeviceCertificate",
                            "DeviceGroup",
                            "DeviceTrust",
                            "Disk",
                            "DNS",
                            "DNS_Resolver",
                            "FailoverUnicast",
                            "FailoverMulticast",
                            "HTTPD",
                            "License",
                            "MAC_Masquerade",
                            "ManagementRoute",
                            "MirrorIp",
                            "NTP",
                            "Provision",
                            "RemoteAuthRole",
                            "Route",
                            "RouteDomain",
                            "RouteMap",
                            "RoutingAsPath",
                            "RoutingPrefixList",
                            "RoutingBGP",
                            "SelfIp",
                            "SnmpAgent",
                            "SnmpCommunity",
                            "SnmpTrapEvents",
                            "SnmpTrapDestination",
                            "SnmpUser",
                            "SSHD",
                            "SyslogRemoteServer",
                            "System",
                            "TrafficControl",
                            "Trunk",
                            "Tunnel",
                            "User",
                            "VLAN",
                            "TrafficGroup",
                            "GSLBGlobals",
                            "GSLBDataCenter",
                            "GSLBServer",
                            "GSLBMonitor",
                            "GSLBProberPool",
                            "FirewallPolicy",
                            "FirewallAddressList",
                            "FirewallPortList"
                        ]
                    }
                },
                "allOf": [
                    { "$ref": "system.schema.json#" },
                    { "$ref": "network.schema.json#" },
                    { "$ref": "dsc.schema.json#" },
                    { "$ref": "analytics.schema.json#" },
                    { "$ref": "auth.schema.json#" },
                    { "$ref": "gslb.schema.json#" }
                ]
            },
            "default": {
                "class": "Tenant"
            }
        },
        "controls": {
            "description": "Options to control configuration process",
            "type": "object",
            "properties": {
                "class": {
                    "type": "string",
                    "const": "Controls"
                },
                "trace": {
                    "description": "If true, create a detailed trace of the configuration process for subsequent analysis (default false).  Warning:  trace files may contain sensitive configuration data.",
                    "type": "boolean",
                    "default": false
                },
                "traceResponse": {
                    "description": "If true, the response will contain the trace files.",
                    "type": "boolean",
                    "default": false
                },
                "userAgent": {
                    "description": "User Agent information to include in TEEM report.",
                    "type": "string"
                }
            }
        },
        "result": {
            "description": "Status of current request. This is set by the system.",
            "type": "object",
            "readOnly": true,
            "required": ["class", "code"],
            "properties": {
                "class": {
                    "type": "string",
                    "const": "Result"
                },
                "code": {
                    "description": "Status code.",
                    "type": "string",
                    "enum": ["OK", "ERROR"]
                },
                "message": {
                    "description": "Further detail about the status.",
                    "type": "string"
                }
            }
        }
    },
    "additionalProperties": false
}<|MERGE_RESOLUTION|>--- conflicted
+++ resolved
@@ -16,10 +16,7 @@
             "description": "Version of Declarative Onboarding schema this declaration uses.",
             "type": "string",
             "enum": [
-<<<<<<< HEAD
-=======
                 "1.22.0",
->>>>>>> 73327de8
                 "1.21.0",
                 "1.20.0",
                 "1.19.0",
