--- conflicted
+++ resolved
@@ -188,11 +188,7 @@
         loginAttribute: ldap.loginAttribute || 'none',
         port: ldap.port,
         referrals: ldap.referrals ? 'yes' : 'no',
-<<<<<<< HEAD
-        scope: ldap.searchScope,
-=======
         scope: ldap.scope,
->>>>>>> 73327de8
         searchBaseDn: ldap.searchBaseDn || 'none',
         searchTimeout: ldap.searchTimeout,
         servers: ldap.servers,
