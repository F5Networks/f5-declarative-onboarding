/**
 * Copyright 2021 F5 Networks, Inc.
 *
 * Licensed under the Apache License, Version 2.0 (the "License");
 * you may not use this file except in compliance with the License.
 * You may obtain a copy of the License at
 *
 *     http://www.apache.org/licenses/LICENSE-2.0
 *
 * Unless required by applicable law or agreed to in writing, software
 * distributed under the License is distributed on an "AS IS" BASIS,
 * WITHOUT WARRANTIES OR CONDITIONS OF ANY KIND, either express or implied.
 * See the License for the specific language governing permissions and
 * limitations under the License.
 */

'use strict';

const cloudUtil = require('@f5devcentral/f5-cloud-libs').util;
const PRODUCTS = require('@f5devcentral/f5-cloud-libs').sharedConstants.PRODUCTS;

const doUtil = require('./doUtil');
const Logger = require('./logger');
const PATHS = require('./sharedConstants').PATHS;
const ipF5 = require('../schema/latest/formats').f5ip;

const logger = new Logger(module);

/**
 * Handles DSC parts of a declaration.
 *
 * @class
 */
class DscHandler {
    /**
     * Constructor
     *
     * @param {Object} declaration - Parsed declaration.
     * @param {Object} bigIp - BigIp object.
     * @param {EventEmitter} - DO event emitter.
     * @param {State} - The doState.
     */
    constructor(declaration, bigIp, eventEmitter, state) {
        this.declaration = declaration;
        this.bigIp = bigIp;
        this.eventEmitter = eventEmitter;
        this.state = state;
    }

    /**
     * Starts processing.
     *
     * @returns {Promise} A promise which is resolved when processing is complete
     *                    or rejected if an error occurs.
     */
    process() {
        logger.fine('Processing DSC declaration.');
        logger.fine('Checking ConfigSync.');
        return handleConfigSync.call(this)
            .then(() => {
                logger.fine('Checking FailoverUnicast.');
                return handleFailoverUnicast.call(this);
            })
            .then(() => {
                logger.fine('Checking FailoverMulticast.');
                return handleFailoverMulticast.call(this);
            })
            .then(() => {
                logger.fine('Checking DeviceTrust and DeviceGroup.');
                return handleDeviceTrustAndGroup.call(this);
            })
            .then(() => {
                logger.fine('Checking Traffic-Groups');
                return handleTrafficGroup.call(this);
            })
            .then(() => {
                logger.fine('Checking MAC_Masquerades');
                return handleMacMasquerade.call(this);
            })
            .then(() => {
                logger.fine('Checking MirrorIp');
                return handleMirrorIp.call(this);
            })
            .catch((err) => {
                logger.severe(`Error processing DSC declaration: ${err.message}`);
                return Promise.reject(err);
            });
    }
}

/**
 * Handles creating the config sync IP
 */
function handleConfigSync() {
    if (this.declaration.Common.ConfigSync) {
        let configsyncIp = this.declaration.Common.ConfigSync.configsyncIp || 'none';

        // address may have been a json pointer to something with a CIDR
        // so strip that off
        const slashIndex = configsyncIp.indexOf('/');
        if (slashIndex !== -1) {
            configsyncIp = configsyncIp.substring(0, slashIndex);
        }

        return this.bigIp.cluster.configSyncIp(
            configsyncIp,
            cloudUtil.SHORT_RETRY
        );
    }
    return Promise.resolve();
}

/**
 * Handles setting the network failover unicast address
 */
function handleFailoverUnicast() {
    if (this.declaration.Common.FailoverUnicast) {
        let body = {};

        const unicastAddresses = this.declaration.Common.FailoverUnicast.unicastAddress || [];
        if (unicastAddresses.length === 0) {
            // There are no addresses to add so send none
            body = { unicastAddress: 'none' };
        } else {
            body.unicastAddress = unicastAddresses.map((unicastAddress) => {
                // address may have been a json pointer to something with a CIDR
                // so strip that off
                let ip = unicastAddress.ip;
                if (ip.indexOf('/') !== -1) {
                    ip = ip.substring(0, ip.indexOf('/'));
                }
                return {
                    port: unicastAddress.port,
                    ip
                };
            });
        }

        return this.bigIp.deviceInfo()
            .then(deviceInfo => this.bigIp.modify(
                `/tm/cm/device/~Common~${deviceInfo.hostname}`,
                body
            ))
            .catch((err) => {
                logger.severe(`Error setting failover unicast address: ${err.message}`);
                return Promise.reject(err);
            });
    }
    return Promise.resolve();
}

/**
 * Handles setting the network failover multicast address
 */
function handleFailoverMulticast() {
    if (this.declaration.Common.FailoverMulticast) {
        const multicast = this.declaration.Common.FailoverMulticast;
        const body = {};
<<<<<<< HEAD
        body.multicastInterface = multicast.interface || 'none';
        body.multicastIp = multicast.address || 'any6';
        body.multicastPort = multicast.port || 0;
=======
        body.multicastInterface = multicast.multicastInterface || 'none';
        body.multicastIp = multicast.multicastIp || 'any6';
        body.multicastPort = multicast.multicastPort || 0;
>>>>>>> 73327de8

        return this.bigIp.deviceInfo()
            .then(deviceInfo => this.bigIp.modify(
                `/tm/cm/device/~Common~${deviceInfo.hostname}`,
                body
            ))
            .catch((err) => {
                logger.severe(`Error setting failover multicast address: ${err.message}`);
                return Promise.reject(err);
            });
    }
    return Promise.resolve();
}

/**
 * Checks to see if we are joining a cluster. If so, process that as one big operation.
 * Otherwise, handle device trust and group separately.
 */
function handleDeviceTrustAndGroup() {
    const deviceGroups = pullDeviceGroup(this.declaration.Common);

    if (this.declaration.Common.DeviceTrust && deviceGroups.length > 0) {
        let convertedAddresses;
        const deviceTrust = this.declaration.Common.DeviceTrust;

        let promises = Promise.resolve();
        deviceGroups.forEach((deviceGroup) => {
            promises = promises.then(() => convertToHostnames.call(this, deviceGroup.members, deviceGroup.owner))
                .then((convertedHostnames) => {
                    convertedAddresses = convertedHostnames;
                    return this.bigIp.deviceInfo();
                })
                .then((deviceInfo) => {
                    if (deviceInfo.hostname !== convertedAddresses.owner) {
                        return isRemoteHost.call(this, deviceInfo, deviceTrust.remoteHost);
                    }
                    return Promise.resolve(true);
                })
                .then((isRemote) => {
                    if (!isRemote) {
                        logger.fine('Passing off to join cluster function.');
                        return handleJoinCluster.call(this, convertedAddresses.members, deviceGroup);
                    }
                    // If this host is the remote host, we only create the device group and
                    // ignore device trust.
                    return handleDeviceGroup.call(this, convertedAddresses, deviceGroup);
                })
                .catch((err) => {
                    logger.severe(`Error creating/joining device trust/group: ${err.message}`);
                    return Promise.reject(err);
                });
        });
        return promises;
    }

    return handleDeviceTrust.call(this)
        .then(() => {
            if (deviceGroups.length > 0) {
                let promises = Promise.resolve();
                deviceGroups.forEach((deviceGroup) => {
                    promises = promises.then(() => convertToHostnames
                        .call(this, deviceGroup.members, deviceGroup.owner));
                });
                return promises;
            }

            return Promise.resolve({});
        })
        .then((convertedAddresses) => {
            let promises = Promise.resolve();
            deviceGroups.forEach((deviceGroup) => {
                promises = promises.then(() => handleDeviceGroup.call(this, convertedAddresses, deviceGroup));
            });
            return promises;
        })
        .catch((err) => {
            logger.severe(`Error handling device trust and group: ${err.message}`);
            return Promise.reject(err);
        });
}

/**
 * Handles joining a cluster. There is a lot to this, especially when ASM is
 * provisioned. f5-cloud-libs has all the logic for this.
 */
function handleJoinCluster(convertedMembers, deviceGroup) {
    if (this.declaration.Common.DeviceTrust && deviceGroup) {
        const deviceTrust = this.declaration.Common.DeviceTrust;

        this.bigIp.user = deviceTrust.localUsername;
        this.bigIp.password = deviceTrust.localPassword;
        return doUtil.checkDnsResolution(this.bigIp, deviceTrust.remoteHost)
            .then(() => this.bigIp.cluster.joinCluster(
                deviceGroup.name,
                deviceTrust.remoteHost,
                deviceTrust.remoteUsername,
                deviceTrust.remotePassword,
                false,
                {
                    product: PRODUCTS.BIGIP,
                    syncCompDevices: convertedMembers
                }
            ))
            .then(() => convertToHostnames.call(this, deviceGroup.members, deviceGroup.owner))
            .then(syncedConverted => pruneDeviceGroup.call(this, deviceGroup.name, syncedConverted.members));
    }
    return Promise.resolve();
}

/**
 * Handles setting up the device trust.
 */
function handleDeviceTrust() {
    if (!this.declaration.Common.DeviceTrust) {
        return Promise.resolve();
    }

    const deviceTrust = this.declaration.Common.DeviceTrust;
    let deviceInfo;

    return this.bigIp.deviceInfo()
        .then((response) => {
            deviceInfo = response;
            return isRemoteHost.call(this, deviceInfo, deviceTrust.remoteHost);
        })
        .then((isRemote) => {
            if (isRemote) {
                return Promise.resolve;
            }

            // If we are not the remote, check to see if we need to request to be added
            return doUtil.checkDnsResolution(this.bigIp, deviceTrust.remoteHost)
                .then(() => doUtil.getBigIp(
                    logger,
                    {
                        host: deviceTrust.remoteHost,
                        user: deviceTrust.remoteUsername,
                        password: deviceTrust.remotePassword
                    }
                ))
                .then(remoteBigIp => remoteBigIp.cluster.addToTrust(
                    deviceInfo.hostname,
                    deviceInfo.managementAddress,
                    deviceTrust.localUsername,
                    deviceTrust.localPassword
                ))
                .then(() => this.bigIp.cluster.syncComplete())
                .catch((err) => {
                    logger.severe(`Could not add to remote trust: ${err.message}`);
                    return Promise.reject(err);
                });
        })
        .catch((err) => {
            logger.severe(`Error adding to trust: ${err.message}`);
            return Promise.reject(err);
        });
}

/**
 * Handles creating or joining the device group.
 */
function handleDeviceGroup(convertedAddresses, deviceGroup) {
    if (deviceGroup) {
        return this.bigIp.deviceInfo()
            .then((deviceInfo) => {
                const hostname = deviceInfo.hostname;
                // If we are the owner, create the group
                if (hostname === convertedAddresses.owner) {
                    return createDeviceGroup.call(this, deviceGroup.name, deviceGroup,
                        convertedAddresses.members);
                }

                return joinDeviceGroup.call(this, deviceGroup.name, hostname)
                    .then(() => pruneDeviceGroup.call(this, deviceGroup.name, convertedAddresses.members));
            })
            .catch((err) => {
                logger.severe(`Error handling device group: ${err.message}`);
                return Promise.reject(err);
            });
    }

    return Promise.resolve();
}

/**
 * Creates a device group and syncs to it.
 *
 * @param {String} deviceGroupName - Name of the device gruop to create
 * @param {Object} deviceGroup - Device group from the declaration
 *
 * @returns {Promise} A promise which is resolved when the operation is complete
 *                    or rejected if an error occurs.
 */
function createDeviceGroup(deviceGroupName, deviceGroup, convertedMembers) {
    let needsSync = false;

    // Get the device group members that are currently trusted, requires hostnames to work
    return this.bigIp.cluster.areInTrustGroup(convertedMembers || [])
        .then((devices) => {
            // If we're adding something besides ourselves do
            // an initial sync after createion
            if (devices.length > 0) {
                needsSync = true;
            }

            return this.bigIp.cluster.createDeviceGroup(
                deviceGroupName,
                deviceGroup.type,
                devices,
                {
                    autoSync: deviceGroup.autoSync,
                    saveOnAutoSync: deviceGroup.saveOnAutoSync,
                    networkFailover: deviceGroup.networkFailover,
                    fullLoadOnSync: deviceGroup.fullLoadOnSync,
                    asmSync: deviceGroup.asmSync
                }
            );
        })
        .then(() => pruneDeviceGroup.call(this, deviceGroupName, convertedMembers)
            .then((pruned) => {
                needsSync = needsSync || pruned;
            }))
        .then(() => {
            if (needsSync) {
                // We are the owner, so sync to the group
                return this.bigIp.cluster.sync('to-group', deviceGroupName);
            }
            return Promise.resolve();
        })
        .then(() => this.bigIp.cluster.syncComplete(
            { maxRetries: 3, retryIntervalMs: 10000 },
            { connectedDevices: convertedMembers }
        ))
        .catch((err) => {
            logger.severe(`Error creating device group: ${err.message}`);
            return Promise.reject(err);
        });
}

/**
 * Joins and existing device group.
 *
 * Expects that the device group exists prior to calling.
 * Expects that if the declaration also has DeviceTrust info, syncying
 * is handled by the f5-cloud-libs joinCluster function.
 *
 * @param {String} deviceGroupName - Name of the device gruop to create
 * @param {Object} hostnamne - Hostname to add
 *
 * @returns {Promise} A promise which is resolved when the operation is complete
 *                    or rejected if an error occurs.
 */
function joinDeviceGroup(deviceGroupName, hostname) {
    // Wait till we have the device group. Once addToTrust is finished
    // and the owning device creates the group, we should have it but maybe
    // we are coming up before the owner, so wait.
    return waitForDeviceGroup.call(this, deviceGroupName)
        .then(() => this.bigIp.cluster.addToDeviceGroup(hostname, deviceGroupName))
        .catch((err) => {
            logger.severe(`Error joining device group: ${err.message}`);
            return Promise.reject(err);
        });
}

function waitForDeviceGroup(deviceGroupName) {
    function checkDeviceGroup() {
        return new Promise((resolve, reject) => {
            this.bigIp.cluster.hasDeviceGroup(deviceGroupName)
                .then((hasDeviceGroup) => {
                    if (hasDeviceGroup) {
                        resolve();
                    } else {
                        reject(new Error(`Device group ${deviceGroupName} does not exist on this device.`));
                    }
                });
        });
    }

    return cloudUtil.tryUntil(this, cloudUtil.SHORT_RETRY, checkDeviceGroup);
}

function isRemoteHost(deviceInfo, remoteHost) {
    return new Promise((resolve, reject) => {
        if (deviceInfo.hostname === remoteHost
            || deviceInfo.managementAddress === remoteHost) {
            resolve(true);
        } else {
            // Need to check self ips to see if any match
            this.bigIp.list(PATHS.SelfIp)
                .then((selfIps) => {
                    if (selfIps && Array.isArray(selfIps)) {
                        const match = selfIps.find(selfIp => doUtil.stripCidr(selfIp.address) === remoteHost);
                        resolve(!!match);
                    }
                })
                .catch((err) => {
                    logger.severe(`Error determining if we are remote host: ${err.message}`);
                    reject(err);
                });
        }
    });
}

/**
 * Removes unwanted devices from device group.
 *
 * @param {String} deviceGroupName - Name of the device group.
 * @param {String[]} deviceNames - Devices that should remain in device group.
 *
 * @returns {Promise} A promise which is resolved when the operation is complete
 *                    or rejected if an error occurs. Promise resolves with true
 *                    if one or more devices were pruned from the device group.
 */
function pruneDeviceGroup(deviceGroupName, deviceNames) {
    // If there is nothing to prune, return
    if (!Array.isArray(deviceNames) || deviceNames.length === 0) {
        return Promise.resolve(false);
    }

    return this.bigIp.list(`${PATHS.DeviceGroup}/~Common~${deviceGroupName}/devices`)
        .then((devices) => {
            if (!Array.isArray(devices)) {
                return Promise.resolve(false);
            }

            const devicesToRemove = [];
            devices.forEach((device) => {
                if (deviceNames.indexOf(device.name) === -1) {
                    devicesToRemove.push(device.name);
                }
            });

            if (devicesToRemove.length === 0) {
                return Promise.resolve(false);
            }

            return this.bigIp.cluster.removeFromDeviceGroup(devicesToRemove, deviceGroupName)
                .then(() => Promise.resolve(true));
        });
}

/**
 * Calls target BIG-IPs to pull their hostname for clustering purposes.
 *
 * @param {String[]} deviceGroupMembers - Members of the cluster
 * @param {String} deviceGroupOwner - The supplied address of the owning machine
 *
 * @returns {Promise} This promise will contain an array of member host
 *                    names.
 */
function convertToHostnames(deviceGroupMembers, deviceGroupOwner) {
    // Make sure both fields have a value
    deviceGroupMembers = deviceGroupMembers || [];
    deviceGroupOwner = deviceGroupOwner || '';

    return Promise.resolve()
        .then(() => {
            if (deviceGroupMembers.some(mem => ipF5(mem))) {
                return this.bigIp.list('/tm/cm/device');
            }
            return Promise.resolve([]);
        })
        .then((deviceResults) => {
            deviceResults = (deviceResults && Array.isArray(deviceResults)) ? deviceResults : [];
            const converted = {};

            const convertAddress = function (address) {
                // check if member is not an IP
                if (!ipF5(address)) {
                    return address;
                }

                address = doUtil.minimizeIP(address);
                const found = deviceResults.find((device) => {
                    if (device.configsyncIp === address || device.managementIp === address) {
                        return true;
                    }
                    return false;
                });

                if (found) {
                    return found.name;
                }

                return address;
            };

            converted.members = deviceGroupMembers.map(mem => convertAddress(mem))
                .filter(mem => !ipF5(mem));
            converted.owner = convertAddress(deviceGroupOwner);

            return converted;
        });
}

/**
 * Returns the DeviceGroup from the declaration if there is one.
 *
 * @param {Object} Common - Common property of parsed declaration.
 *
 * @returns {array} <Object> - An array of DeviceGroup objects, will be empty if none found.
 */
function pullDeviceGroup(Common) {
    let deviceGroups = [];
    if (Common.DeviceGroup) {
        deviceGroups = Object.keys(Common.DeviceGroup).map((key) => {
            const deviceGroup = Object.assign({ name: key }, Common.DeviceGroup[key]); // Add name for later reference
            return deviceGroup;
        });
    }
    return deviceGroups;
}

function handleTrafficGroup() {
    const promises = [];
    doUtil.forEach(this.declaration, 'TrafficGroup', (tenant, trafficGroup) => {
        if (trafficGroup && trafficGroup.name) {
            const tGBody = JSON.parse(JSON.stringify(trafficGroup));
            tGBody.partition = tenant;

            promises.push(
                this.bigIp.createOrModify(PATHS.TrafficGroup, tGBody, null, cloudUtil.MEDIUM_RETRY)
            );
        }
    });

    return Promise.all(promises)
        .catch((err) => {
            logger.severe(`Error creating traffic-groups: ${err.message}`);
            return Promise.reject(err);
        });
}

function handleMacMasquerade() {
    if (this.declaration.Common && this.declaration.Common.MAC_Masquerade) {
        const macMasquerade = this.declaration.Common.MAC_Masquerade;
        return Promise.resolve()
            .then(() => {
                if (!Object.keys(macMasquerade).some(masquerade => macMasquerade[masquerade].source)) {
                    return Promise.resolve();
                }
                return this.bigIp.list('/tm/sys/mac-address');
            })
            .then((macs) => {
                Object.keys(macMasquerade).forEach((masquerade) => {
                    const trafficGroup = macMasquerade[masquerade].trafficGroup;
                    // Fetch existing mac on rollback or default to none
                    let mac = macMasquerade[masquerade].mac || 'none';

                    // Update mac with unique mac address if source is defined
                    if (macMasquerade[masquerade].source) {
                        const sourceInterface = macMasquerade[masquerade].source.interface;
                        let sourceMac;
                        Object.keys(macs.entries).forEach((property) => {
                            if (macs.entries[property].nestedStats.entries.objectId.description === sourceInterface) {
                                sourceMac = macs.entries[property].nestedStats.entries.macAddress.description;
                            }
                        });
                        if (sourceMac) {
                            // https://support.f5.com/csp/article/K3523
                            mac = sourceMac.slice(0, 1)
                                // eslint-disable-next-line no-bitwise
                                + ((parseInt(sourceMac.charAt(1), 16) >>> 0) ^ 2).toString(16)
                                + sourceMac.slice(2);
                        } else {
                            throw new Error('Cannot find MAC for given interface');
                        }
                    }

                    this.bigIp.modify(`${PATHS.TrafficGroup}/~Common~${trafficGroup}`, { mac });
                });
            })
            .catch((err) => {
                logger.severe(`Error creating MAC Masquerade: ${err.message}`);
                return Promise.reject(err);
            });
    }
    return Promise.resolve();
}

function handleMirrorIp() {
    if (this.declaration.Common && this.declaration.Common.MirrorIp) {
        const body = {
            mirrorIp: this.declaration.Common.MirrorIp.mirrorIp || 'any6',
            mirrorSecondaryIp: this.declaration.Common.MirrorIp.mirrorSecondaryIp || 'any6'
        };

        return this.bigIp.deviceInfo()
            .then(deviceInfo => this.bigIp.modify(
                `/tm/cm/device/~Common~${deviceInfo.hostname}`,
                body
            ))
            .catch((err) => {
                logger.severe(`Error setting mirror ip address: ${err.message}`);
                return Promise.reject(err);
            });
    }
    return Promise.resolve();
}

module.exports = DscHandler;<|MERGE_RESOLUTION|>--- conflicted
+++ resolved
@@ -156,15 +156,9 @@
     if (this.declaration.Common.FailoverMulticast) {
         const multicast = this.declaration.Common.FailoverMulticast;
         const body = {};
-<<<<<<< HEAD
-        body.multicastInterface = multicast.interface || 'none';
-        body.multicastIp = multicast.address || 'any6';
-        body.multicastPort = multicast.port || 0;
-=======
         body.multicastInterface = multicast.multicastInterface || 'none';
         body.multicastIp = multicast.multicastIp || 'any6';
         body.multicastPort = multicast.multicastPort || 0;
->>>>>>> 73327de8
 
         return this.bigIp.deviceInfo()
             .then(deviceInfo => this.bigIp.modify(
