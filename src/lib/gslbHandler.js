--- conflicted
+++ resolved
@@ -252,17 +252,10 @@
             body.devices = body.devices.map((device, i) => ({
                 name: `${i}`,
                 addresses: [{
-<<<<<<< HEAD
-                    name: device.address,
-                    translation: device.addressTranslation || 'none'
-                }],
-                description: device.remark || 'none'
-=======
                     name: device.name,
                     translation: device.translation || 'none'
                 }],
                 description: device.description || 'none'
->>>>>>> 73327de8
             }));
 
             let method = 'create';
