image: $DOCKER_URL/node:latest

stages:
    - lint
    - atg-shared-checks
    - test
    - mutation-test
    - build
    - docs
    - deploy
    - integration-test
    - teardown

variables:
    TEST_HARNESS_FILE: ${CI_PROJECT_DIR}/harness_facts.json
    ESR_PRODUCT: DO
    ESR_TEST_RUN_ID: ${CI_JOB_ID}
    ESR_TEST_RUN_WEB_URL: ${CI_JOB_URL}

# This inherits all the jobs defined in the parent template
# Override variables in this project as needed
include:
# adds atg-shared-checks stage and jobs
# adds atg_shared_checks_result job to test stage
  - project: automation-toolchain/atg-shared-templates
    file: security/base.gitlab-ci.yml
    ref: v1.0.3

lint:
    stage: lint
    tags:
        - cm-official-docker-executor
    script:
        - npm ci
        - npm run lint

test_node:4:
    image: $DOCKER_URL/node:4
    stage: test
    tags:
        - do-test-docker-executor
    script:
        - npm install --global npm@5.10.0
        - npm install
        - npm install mocha@5.2.0
        - npm test

test_node:6:
    image: $DOCKER_URL/node:6
    stage: test
    tags:
        - do-test-docker-executor
    script:
        - npm install
        - npm install mocha@6.2.2
        - npm test

test_node:8:
    image: $DOCKER_URL/node:8
    stage: test
    tags:
        - do-test-docker-executor
    script:
        - npm ci
        - npm install mocha@7
        - npm test

test_node:latest:
    stage: test
    tags:
        - do-test-docker-executor
    script:
        - npm ci
        - if [ "$REPORT_UNIT_TESTS" = "true" ]; then
        -   export ESR_TEST_TYPE=unit
        -   export ESR_PRODUCT_VERSION=$(node -e "console.log(require('./package.json').version)" | cut -d '-' -f1)
        -   export GIT_SSL_NO_VERIFY=1
        -   npm test -- --reporter @f5devcentral/atg-shared-utilities-dev/src/mochaReporters/elasticSearchReporter/elasticSearchReporter.js
        - else
        -   npm test
        - fi

test-bigiq-ui:
  stage: test
  parallel:
    matrix:
      - BIGIQ_BRANCH: [master/quantum]
  allow_failure: true
  script:
    - git clone --branch $BIGIQ_BRANCH --depth 1 https://gitlab-ci-token:${CI_JOB_TOKEN}@$CI_SERVER_HOST:$CI_SERVER_PORT/bigiq-mgmt/bigiq-mgmt-test
    - cd bigiq-mgmt-test/tools/declarativeOnboardSchemaValidator
    - npm ci
    - cp -r ../../../src/schema/latest/ schema
    - node validateDO_UiSchemaTest.js > output
    - cat output
    - grep -q "All DO classes schema validations are PASSED" output

coverage:
  image: $DOCKER_URL/node:lts
  stage: test
  tags:
      - cm-official-docker-executor
  script:
        - PUBLIC_DIR='./public'
        - mkdir -p ${PUBLIC_DIR}
        - COVERAGE_DOCS=${PUBLIC_DIR}/coverage-docs
        - mkdir -p ${COVERAGE_DOCS}
        ## place code coverage docs under: /coverage-docs ##
        - npm ci
        - npm run coverage
        - cp -R coverage/* ${COVERAGE_DOCS}
  except:
      # For develop, coverage is run in the pages job
      - develop
      - pipelines
  artifacts:
      paths:
        - public

audit:
  image: $DOCKER_URL/node:lts
  stage: test
  allow_failure: true
  tags:
      - cm-official-docker-executor
  script:
      - npm audit

mutation:
  stage: mutation-test
<<<<<<< HEAD
=======
  timeout: 2 hours
>>>>>>> 73327de8
  rules:
    - if: '$TRIGGER_MUTATION_TEST =~ /true/i'
  tags:
    - cm-official-docker-executor
  script:
    - npm ci
    - npm install git+https://gitlab-ci-token:${CI_JOB_TOKEN}@$CI_SERVER_HOST:$CI_SERVER_PORT/automation-toolchain/stryker-mutator-badge-reporter
    # run mutation testing with 4 threads
    # default concurrency creates too many threads and causes all tests to hang
    - npm run test-mutation -- --concurrency 4
  artifacts:
    paths:
      - reports

# the following variables should be defined for deploy, integration-tests and teardown:
# BIGIP_IMAGE           - BIGIP VIO image name. (e.g. BIGIP-15.1.0.5-0.0.8)
.deploy_common: &deploy_common
    image: $INTEGRATION_DEPLOY_IMAGE
    tags:
        - do-test-docker-executor
    stage: deploy
    timeout: 2 hours
    script:
        - if [[ $CI_PIPELINE_SOURCE == "pipeline" ]]; then
        -     echo using RPM from cross-project pipeline
        -     export RPM_PACKAGE=$(ls ${UPSTREAM_RPM_PATH}/*.rpm)
        - else
        -     echo using RPM from our pipeline
        -     export RPM_PACKAGE=$(ls ${CI_PROJECT_DIR}/dist/*.rpm)
        - fi
        - apt update
        - curl -sL https://deb.nodesource.com/setup_12.x -o nodesource_setup.sh
        - /bin/bash nodesource_setup.sh
        - apt install -y nodejs
        - apt install -y jq
        - scripts/dev/rebuild-test-env.sh CREATE
        - npm install
        - node test/integration/setup.js
    artifacts:
      paths:
        - ${TEST_HARNESS_FILE}
      expire_in: 1 day

deploy_for_this_project:
    rules:
        - if: '$CI_PIPELINE_SOURCE == "schedule" && $TRIGGER_MUTATION_TEST !~ /true/i'
    <<: *deploy_common
    needs:
        - job: build_rpm
          artifacts: true

deploy_for_other_project:
    rules:
        - if: '$TRIGGER_INTEGRATION_TEST =~ /true/i'
    <<: *deploy_common
    needs:
        - project: "$UPSTREAM_PROJECT_PATH"
          job: "$UPSTREAM_JOB"
          ref: "$UPSTREAM_REF"
          artifacts: true

integration-test:
    tags:
        - do-test-docker-executor
    rules:
      - if: '$CI_PIPELINE_SOURCE == "schedule" && $TRIGGER_MUTATION_TEST !~ /true/i'
      - if: '$TRIGGER_INTEGRATION_TEST =~ /true/i'
    stage: integration-test
    timeout: 3 hours
    script:
        - export ESR_TEST_TYPE=integration
        - export ESR_PRODUCT_VERSION=$(node -e "console.log(require('./package.json').version)" | cut -d '-' -f1)
        - export ESR_BIG_IP_VERSION=$(echo $BIGIP_IMAGE | cut -d '-' -f 2)
        - export GIT_SSL_NO_VERIFY=1
        - npm install
        - echo BIGIP_VERSION $ESR_BIG_IP_VERSION
        - npm run integration -- --reporter @f5devcentral/atg-shared-utilities-dev/src/mochaReporters/elasticSearchReporter/elasticSearchReporter.js
    after_script:
        - apt-get update
        - apt-get install -y jq
        - apt-get install -y expect
        - scripts/dev/collectRemoteIntegrationTestLogs.sh ${TEST_HARNESS_FILE}
    artifacts:
        name: f5-declarative-onboarding-$CI_BUILD_REF
        when: always
        paths:
            - test/logs
        expire_in: 1 day

teardown:
    image: $INTEGRATION_DEPLOY_IMAGE
    tags:
        - do-test-docker-executor
    stage: teardown
    rules:
      - if: '$SKIP_TEARDOWN =~ /true/i'
        when: never
      - if: '$CI_PIPELINE_SOURCE == "schedule" && $TRIGGER_MUTATION_TEST !~ /true/i'
        when: always
      - if: '$TRIGGER_INTEGRATION_TEST =~ /true/i'
        when: always
      - when: never
    script:
        - apt update
        - apt install -y jq
        - scripts/dev/rebuild-test-env.sh DELETE

build_rpm:
    image: $DOCKER_URL/node:12
    stage: build
    tags:
        - cm-official-docker-executor
    except:
        - pipelines
    script:
        # setup node environment
        - apt-get update && apt-get install -y rpm --no-install-recommends
        - scripts/build/buildRpm.sh
        # ensure latest copyrights, requires dev dependencies
        - npm ci
        - node node_modules/@f5devcentral/atg-shared-utilities-dev/scripts/dev/write-copyright.js -c -p scripts/dev/copyright.txt
    artifacts:
        name: ${CI_PROJECT_NAME}-${CI_JOB_NAME}-${CI_PIPELINE_IID}
        paths:
            - dist/
        expire_in: 1 week

create docs:
    image: ${CONTAINTHEDOCS_IMAGE}
    stage: build
    allow_failure: true
    script:
        - if [ "$CI_COMMIT_REF_NAME" = "docs-staging" ] || [ "$CI_COMMIT_REF_NAME" = "docs-latest" ]; then
        -   rm -rf docs/_templates
        - fi
        - make html
        - echo "Checking grammar and style"
        # Runs the grammar check on everything except the /docs/drafts directory
        - vale --glob='*.rst' .
        - echo "Checking links"
        - make linkcheck
    tags:
        - cm-official-docker-executor
    artifacts:
        expire_in: 1 week
        name: sphinx-docs_$CI_COMMIT_SHA
        paths:
            - docs/_build/html

# Deploy docs to Pages for review
# Docs are staged on this projects pages site
pages:
    stage: docs
    allow_failure: true
    environment:
        name: review
        url: https://${CI_PROJECT_NAMESPACE}.${PAGES_DOMAIN}/${CI_PROJECT_NAME}/
    tags:
        - cm-official-docker-executor
    dependencies:
        - create docs
        - mutation
    script:
        # get previous content
        - $(curl --fail $CI_PAGES_URL/content.tar.gz -o prev_content.tar.gz || exit 0;);
        - if [ -f prev_content.tar.gz ]; then
        -   mkdir -p prev_content
        -   tar -xzf prev_content.tar.gz -C prev_content
        - fi
        # create public directory
        - PUBLIC_DIR='./public'
        - mkdir -p ${PUBLIC_DIR}
        # place index.html in public dir
        - cp docs/index.html ${PUBLIC_DIR}/index.html
        ## place public facing docs under: /public-docs ##
        - PUBLIC_DOCS=${PUBLIC_DIR}/public-docs
        - mkdir -p ${PUBLIC_DOCS}
        - cp -R docs/_build/html/* ${PUBLIC_DOCS}
        ## place code coverage docs under: /coverage-docs ##
        - npm install
        - npm run coverage
        - COVERAGE_DOCS=${PUBLIC_DIR}/coverage-docs
        - mkdir -p ${COVERAGE_DOCS}
        - cp -R coverage/* ${COVERAGE_DOCS}
        # place mutation docs under: /mutation-docs
        - MUTATION_DOCS=${PUBLIC_DIR}/mutation-docs
        - if [ "$TRIGGER_MUTATION_TEST" = "true" ]; then
        -   mkdir -p ${MUTATION_DOCS}
        -   cp -R reports/mutation/* ${MUTATION_DOCS}
        - elif [ -d "prev_content/${MUTATION_DOCS}" ]; then
        -   cp -R prev_content/${MUTATION_DOCS} ${PUBLIC_DIR}
        - fi
        ## place code contribution docs (includes presentation) under: /contribute-docs ##
        - CONTRIBUTE_DOCS=${PUBLIC_DIR}/contribute-docs
        - CONTRIBUTE_DIR=contributing
        # install presentation site dependencies
        - cd ${CONTRIBUTE_DIR} && npm install && cd ..
        - mkdir -p ${CONTRIBUTE_DOCS}
        - cp -R ${CONTRIBUTE_DIR}/* ${CONTRIBUTE_DOCS}
        - BASE_URL_FOR_LINKS=${CI_PROJECT_URL}/tree/${CI_COMMIT_REF_NAME}/${CONTRIBUTE_DIR}/
        - README=${CONTRIBUTE_DOCS}/README.md
        # make absolute URL(s) for relative URL(s) outside current directory '../'
        - sed -i -E 's/\[.*\]\(\.\./&SED_TEMP/' ${README} && sed -i "s|..SED_TEMP|${BASE_URL_FOR_LINKS}..|" ${README}
        # package public content and place in public dir
        - tar -zcf content.tar.gz ${PUBLIC_DIR}
        - cp content.tar.gz ${PUBLIC_DIR}/.
    artifacts:
        paths:
            - public
    only:
        - develop
        - doc-release-branch
        - joes-do-wip

publish docs to production:
    image: ${CONTAINTHEDOCS_IMAGE}
    stage: docs
    environment:
        name: production
        url: https://clouddocs.f5.com/products/extensions/f5-declarative-onboarding/latest
    only:
        # Currently will only deploy to clouddocs.f5.com on commits to doc-publish
        # fill in desired release branch name and uncomment to add deployment from a branch
        - docs-latest@automation-toolchain/f5-declarative-onboarding
    tags:
        - cm-official-docker-executor
    dependencies:
        - create docs
    script:
        # Publish docs to clouddocs.f5.com (live site).
        - publish-product-docs-to-prod extensions/f5-declarative-onboarding/latest
        - aws s3 cp versions.json s3://clouddocs.f5.com/products/extensions/f5-declarative-onboarding/versions.json
        # create invalidation to clear cloudfront cache
        - aws cloudfront create-invalidation --distribution-id $AWS_DIST --paths /products/extensions/f5-declarative-onboarding<|MERGE_RESOLUTION|>--- conflicted
+++ resolved
@@ -128,10 +128,7 @@
 
 mutation:
   stage: mutation-test
-<<<<<<< HEAD
-=======
   timeout: 2 hours
->>>>>>> 73327de8
   rules:
     - if: '$TRIGGER_MUTATION_TEST =~ /true/i'
   tags:
