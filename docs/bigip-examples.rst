--- conflicted
+++ resolved
@@ -11,11 +11,11 @@
 
 .. literalinclude:: ../examples/onboard.json
    :language: json
-   
-
-:ref:`Back to top<bigipexamples>`
-
-| 
+
+
+:ref:`Back to top<bigipexamples>`
+
+|
 
 
 .. _example2:
@@ -29,7 +29,7 @@
 
 :ref:`Back to top<bigipexamples>`
 
-| 
+|
 
 
 
@@ -45,7 +45,7 @@
 
 :ref:`Back to top<bigipexamples>`
 
-| 
+|
 
 .. _avrstream:
 
@@ -60,7 +60,7 @@
 
 .. literalinclude:: ../examples/avrStreamingSupport.json
    :language: json
-   :emphasize-lines: 17, 19-29 
+   :emphasize-lines: 17, 19-29
 
 
 :ref:`Back to top<bigipexamples>`
@@ -72,21 +72,21 @@
 ^^^^^^^^^^^^^^^^^^^^^^^^^^^^^^^^^^^^^^^^^^
 .. sidebar:: :fonticon:`fa fa-info-circle fa-lg` Version Notice:
 
-   The **keys** property of the User class is available in DO v1.5.0 and later. 
+   The **keys** property of the User class is available in DO v1.5.0 and later.
 
 In this example, we are adding public SSH keys to the root user and a guestUser. This can provide a higher level of security and easier automation.
 
 **Important notes about using the keys property**
 
 - Only the root user's master key (noted by the ``Host Processor Superuser``), in authorized_keys will be preserved. All other keys configured prior to running this declaration, WILL BE DELETED.
-- If the **keys** field is left empty it will default to an empty array. This means leaving it empty will clear the authorized_keys file, except for the root's master key.  
+- If the **keys** field is left empty it will default to an empty array. This means leaving it empty will clear the authorized_keys file, except for the root's master key.
 - For non-root users, the path to the authorized_keys is **/home/{username}/.ssh/authorized_keys**.
 - For root, the path is **/root/.ssh/authorized_keys**.
 - DO will set the non-root user's .ssh directory permissions to 700, with the authorized_keys permissions set to 600.
 
 .. literalinclude:: ../examples/publicKeys.json
    :language: json
-   :emphasize-lines: 13-16, 27-30 
+   :emphasize-lines: 13-16, 27-30
 
 
 :ref:`Back to top<bigipexamples>`
@@ -97,17 +97,17 @@
 ^^^^^^^^^^^^^^^^^^^^^^^^^^^^^^^^^^^^^^^^
 .. sidebar:: :fonticon:`fa fa-info-circle fa-lg` Version Notice:
 
-   The **routeDomain** class is available in DO v1.6.0 and later. 
+   The **routeDomain** class is available in DO v1.6.0 and later.
 
 In this example, we show how to use a Route Domain in a declaration.  A route domain is a configuration object that isolates network traffic for a particular application on the network.  For more information on Route Domains, see |rddoc|.
 
-In the following declaration, we include a VLAN to show how to reference a VLAN that is being created.  The SelfIp and the Route both show using the RouteDomain with **%100**, which is the **id** of the RouteDomain. 
+In the following declaration, we include a VLAN to show how to reference a VLAN that is being created.  The SelfIp and the Route both show using the RouteDomain with **%100**, which is the **id** of the RouteDomain.
 
 
 
 .. literalinclude:: ../examples/routeDomains.json
    :language: json
-   :emphasize-lines: 21, 25, 28-46 
+   :emphasize-lines: 21, 25, 28-46
 
 
 :ref:`Back to top<bigipexamples>`
@@ -119,15 +119,11 @@
 ^^^^^^^^^^^^^^^^^^^^^^^^^^^^^^^^^^^^^
 .. sidebar:: :fonticon:`fa fa-info-circle fa-lg` Version Notice:
 
-   The **DagGlobals** class is available in DO v1.7.0 and later. 
-
-<<<<<<< HEAD
-In this example, we show how to use the DagGlobals class to set or modify the DAG global IPv6 prefix length.  DAG Globals contain the global disaggregation settings; see the |dagdoc| documentation for more information. 
-=======
-In this example, we show how to use the DagGlobals class to set or modify the DAG global IPv6 prefix length.  DAG Globals contain the global disaggregation settings; see the |dagdocs| documentation for more information. 
->>>>>>> 097a3470
-
-In the following declaration snippet, we show only the DagGlobals class.  You can use this class as a part of a larger Declarative Onboarding declaration. 
+   The **DagGlobals** class is available in DO v1.7.0 and later.
+
+In this example, we show how to use the DagGlobals class to set or modify the DAG global IPv6 prefix length.  DAG Globals contain the global disaggregation settings; see the |dagdoc| documentation for more information.
+
+In the following declaration snippet, we show only the DagGlobals class.  You can use this class as a part of a larger Declarative Onboarding declaration.
 
 
 
@@ -138,18 +134,17 @@
 
 :ref:`Back to top<bigipexamples>`
 
-<<<<<<< HEAD
 .. _snmp:
 
 8: Configuring SNMP in a declaration
 ^^^^^^^^^^^^^^^^^^^^^^^^^^^^^^^^^^^^
 .. sidebar:: :fonticon:`fa fa-info-circle fa-lg` Version Notice:
 
-   The ability to configure SNMP in a declaration is available in DO v1.7.0 and later. 
-
-In this example, we show how to configure SNMP in a Declarative Onboarding declaration.  You can use DO to configure SNMP agents, users, communities, trap events, and trap destinations.  See the |snmpdoc| in the BIG-IP documentation for specific information. 
-
-In the following declaration snippet we show only the classes related to SNMP.  You can use this class as a part of a larger Declarative Onboarding declaration. 
+   The ability to configure SNMP in a declaration is available in DO v1.7.0 and later.
+
+In this example, we show how to configure SNMP in a Declarative Onboarding declaration.  You can use DO to configure SNMP agents, users, communities, trap events, and trap destinations.  See the |snmpdoc| in the BIG-IP documentation for specific information.
+
+In the following declaration snippet we show only the classes related to SNMP.  You can use this class as a part of a larger Declarative Onboarding declaration.
 
 .. literalinclude:: ../examples/snmp.json
    :language: json
@@ -162,13 +157,13 @@
 ^^^^^^^^^^^^^^^^^^^^^^^^^^^^^^^^^^^^^^^^^^^^
 .. sidebar:: :fonticon:`fa fa-info-circle fa-lg` Version Notice:
 
-   The ability to configure RADIUS, LDAP, and TACACS authentication in a declaration is available in DO v1.7.0 and later. 
+   The ability to configure RADIUS, LDAP, and TACACS authentication in a declaration is available in DO v1.7.0 and later.
 
 In this example, we show how to configure RADIUS, LDAP, and TACACS authentication in a Declarative Onboarding declaration using the **Authentication** class. The authentication class can (but does not have to) contain multiple authentication method subclasses but only one can be enabled at a time using the **enableSourceType** property (which matches the BIG-IP UI behavior).
 
-This example declaration contains all three authentication methods with the **enableSourceType** property set to **radius**.    
-
-In the following declaration snippet we show only the classes related to authentication.  You can use this class as a part of a larger Declarative Onboarding declaration. 
+This example declaration contains all three authentication methods with the **enableSourceType** property set to **radius**.
+
+In the following declaration snippet we show only the classes related to authentication.  You can use this class as a part of a larger Declarative Onboarding declaration.
 
 .. literalinclude:: ../examples/authMethods.json
    :language: json
@@ -181,13 +176,13 @@
 ^^^^^^^^^^^^^^^^^^^^^^^^^^^^^^^^^^^^^^^^^^^^^^^
 .. sidebar:: :fonticon:`fa fa-info-circle fa-lg` Version Notice:
 
-   The ability to configure remote roles for authentication is available in DO v1.7.0 and later. 
+   The ability to configure remote roles for authentication is available in DO v1.7.0 and later.
 
 In this example, we show how to configure a remote role for authentication using the **RemoteAuthRole** class. See |loref| in the Schema reference for a description of each of the parameters for this class.
 
 **Important**: The BIG-IP only allows one role per user for each partition/tenant.  Because some remote servers allow multiple user roles, the BIG-IP uses the **lineOrder** parameter to choose one of the conflicting roles for the user at login time. In these cases, the system chooses the role with the lowest line-order number.  See |lineorder| in the BIG-IP documentation for more information and examples.
 
-In the following declaration snippet we show only the classes related to remote auth roles.  You can use this class as a part of a larger Declarative Onboarding declaration. 
+In the following declaration snippet we show only the classes related to remote auth roles.  You can use this class as a part of a larger Declarative Onboarding declaration.
 
 .. literalinclude:: ../examples/remoteRoles.json
    :language: json
@@ -200,11 +195,11 @@
 ^^^^^^^^^^^^^^^^^^^^^^^^^^^^^^^^^^^^^^^^^^
 .. sidebar:: :fonticon:`fa fa-info-circle fa-lg` Version Notice:
 
-   Support for configuring all LTM global traffic control properties is available in DO v1.7.0 and later. 
-
-In this example, we show how you can configure BIG-IP LTM global traffic control settings (ltm global-settings traffic-control) using a Declarative Onboarding declaration. For descriptions and usage details on these properties, see |tcref| in the Schema Reference.  
-
-In the following declaration snippet we show only the classes related to Traffic Control.  You can use this class as a part of a larger Declarative Onboarding declaration. 
+   Support for configuring all LTM global traffic control properties is available in DO v1.7.0 and later.
+
+In this example, we show how you can configure BIG-IP LTM global traffic control settings (ltm global-settings traffic-control) using a Declarative Onboarding declaration. For descriptions and usage details on these properties, see |tcref| in the Schema Reference.
+
+In the following declaration snippet we show only the classes related to Traffic Control.  You can use this class as a part of a larger Declarative Onboarding declaration.
 
 .. literalinclude:: ../examples/trafficControl.json
    :language: json
@@ -217,13 +212,13 @@
 ^^^^^^^^^^^^^^^^^^^^^^^^^^^^^^^^^^^^^^^^^^^^^^^^^^^^^^^^^^^^^^^^
 .. sidebar:: :fonticon:`fa fa-info-circle fa-lg` Version Notice:
 
-   The ability to configure a syslog destination is available in DO v1.7.0 and later. 
+   The ability to configure a syslog destination is available in DO v1.7.0 and later.
 
 In this example, we show how to configure a syslog destination using the **SyslogRemoteServer** class.  For information on syslog destinations, see |sldocs| and the |slkb| Knowledge Base article.  Also see |slref| in the Schema reference for usage options.
 
 **Important**: The remote syslog server must be accessible from your BIG-IP system on the default route domain (Domain 0) or management network, and conversely, your BIG-IP system is accessible from the remote syslog server.
 
-In the following declaration snippet we show only the SyslogRemoteServer class.  You can use this class as a part of a larger Declarative Onboarding declaration. 
+In the following declaration snippet we show only the SyslogRemoteServer class.  You can use this class as a part of a larger Declarative Onboarding declaration.
 
 .. literalinclude:: ../examples/syslogDestination.json
    :language: json
@@ -233,11 +228,11 @@
 
 .. _cmphash:
 
-13: Using the CMP Hash property in a VLAN 
+13: Using the CMP Hash property in a VLAN
 ^^^^^^^^^^^^^^^^^^^^^^^^^^^^^^^^^^^^^^^^^
 .. sidebar:: :fonticon:`fa fa-info-circle fa-lg` Version Notice:
 
-   The VLAN property **cmp-hash** is available in DO v1.7.0 and later. 
+   The VLAN property **cmp-hash** is available in DO v1.7.0 and later.
 
 Starting in 1.7.0, you have the option of using the **cmp-hash** property on a VLAN.  The CMP Hash setting allows all connections from a client system to use the same set of TMMs, improving system performance. For more information, see |cmpdocs| in the BIG-IP documentation.  You can also see |cmpref| in the Schema Reference for usage options.
 
@@ -252,29 +247,6 @@
 
 
 
-=======
-.. _sshex:
-
-8: Configuring SSHD settings in a declaration
-^^^^^^^^^^^^^^^^^^^^^^^^^^^^^^^^^^^^^^^^^^^^^
-.. sidebar:: :fonticon:`fa fa-info-circle fa-lg` Version Notice:
-
-   Support for configuring SSHD settings is available in DO v1.8.0 and later. 
-
-In this example, we show how you can configure SSHD settings in a Declarative Onboarding declaration. For usage and options, see |sshd| in the Schema Reference.
-
-In the following declaration, we show only the SSHD class.  You can use this class as a part of a larger Declarative Onboarding declaration. 
-
-
-
-.. literalinclude:: ../examples/sshd.json
-   :language: json
-
-
-
-:ref:`Back to top<bigipexamples>`
-
->>>>>>> 097a3470
 .. |br| raw:: html
 
    <br />
@@ -287,7 +259,6 @@
 
    <a href="https://techdocs.f5.com/kb/en-us/products/big-ip_ltm/manuals/product/bigip-service-provider-generic-message-administration-13-1-0/5.html" target="_blank">Disaggregation DAG modes</a>
 
-<<<<<<< HEAD
 .. |snmpdoc| raw:: html
 
    <a href="https://techdocs.f5.com/en-us/bigip-14-0-0/external-monitoring-of-big-ip-systems-implementations-14-0-0/monitoring-big-ip-system-traffic-with-snmp.html" target="_blank">Monitoring BIG-IP System Traffic with SNMP</a>
@@ -338,8 +309,6 @@
    <a href="https://clouddocs.f5.com/products/extensions/f5-declarative-onboarding/latest/schema-reference.html#trunk" target="_blank">Trunk class</a>
 
 
-=======
 .. |sshd| raw:: html
 
    <a href="https://clouddocs.f5.com/products/extensions/f5-declarative-onboarding/latest/schema-reference.html#sshd" target="_blank">SSHD</a>
->>>>>>> 097a3470
