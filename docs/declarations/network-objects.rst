--- conflicted
+++ resolved
@@ -92,17 +92,17 @@
 
 .. _example21:
 
-Configuring MAC Masquerading on Traffic Groups 
+Configuring MAC Masquerading on Traffic Groups
 ^^^^^^^^^^^^^^^^^^^^^^^^^^^^^^^^^^^^^^^^^^^^^^
 .. sidebar:: :fonticon:`fa fa-info-circle fa-lg` Version Notice:
 
    Support for MAC Masquerade on Traffic Groups is available in DO v1.13 and later
 
-In this example, we show how you can configure MAC Masquerading on Traffic Groups.  This is a part of the new **MAC_Masquerade** class.  
+In this example, we show how you can configure MAC Masquerading on Traffic Groups.  This is a part of the new **MAC_Masquerade** class.
 
 For detailed information about Mac Masquerade on the BIG-IP, see |mmkb|.
 
-See |macm| in the Schema Reference for DO usage and options. 
+See |macm| in the Schema Reference for DO usage and options.
 
 
 .. literalinclude:: ../../examples/macMasquerade.json
@@ -114,7 +114,7 @@
 
 .. _example22:
 
-Configuring VLAN Failsafe 
+Configuring VLAN Failsafe
 ^^^^^^^^^^^^^^^^^^^^^^^^^
 .. sidebar:: :fonticon:`fa fa-info-circle fa-lg` Version Notice:
 
@@ -124,7 +124,7 @@
 
 For detailed information about VLAN Failsafe on the BIG-IP, see |vlanfs|.
 
-See |cmpref| in the Schema Reference for DO usage and options. 
+See |cmpref| in the Schema Reference for DO usage and options.
 
 
 .. literalinclude:: ../../examples/vlanFailsafe.json
@@ -137,15 +137,15 @@
 
 .. _example23:
 
-Configuring a DNS Resolver 
+Configuring a DNS Resolver
 ^^^^^^^^^^^^^^^^^^^^^^^^^^
 .. sidebar:: :fonticon:`fa fa-info-circle fa-lg` Version Notice:
 
    Support for DNS Resolvers is available in DO v1.14 and later
 
-In this example, we show how you create a DNS Resolver in a Declarative Onboarding declaration using the |dnsresolver| class introduced in DO 1.14. The DNS Resolver is the internal DNS resolver the BIG-IP system uses to fetch the internal proxy response. 
-
-See |dnsresolver| in the Schema Reference for DO usage and options. 
+In this example, we show how you create a DNS Resolver in a Declarative Onboarding declaration using the |dnsresolver| class introduced in DO 1.14. The DNS Resolver is the internal DNS resolver the BIG-IP system uses to fetch the internal proxy response.
+
+See |dnsresolver| in the Schema Reference for DO usage and options.
 
 For detailed information about the DNS Resolver, see |dnsdoc| on AskF5.
 
@@ -157,17 +157,17 @@
 
 .. _example24:
 
-Configuring a TCP Forward Tunnel 
+Configuring a TCP Forward Tunnel
 ^^^^^^^^^^^^^^^^^^^^^^^^^^^^^^^^
 .. sidebar:: :fonticon:`fa fa-info-circle fa-lg` Version Notice:
 
    Support for TCP Forward Tunnels is available in DO v1.14 and later
 
-In this example, we show how you create a TCP Forward Network Tunnel in a Declarative Onboarding declaration using the |tunnel| class introduced in DO 1.14. 
+In this example, we show how you create a TCP Forward Network Tunnel in a Declarative Onboarding declaration using the |tunnel| class introduced in DO 1.14.
 
 Currently, **tcp_forward** is the only profile (**tunnelType**) Declarative Onboarding supports.  The tcp_forward profile specifies a tunnel used for forward proxy connections.
 
-See |tunnel| in the Schema Reference for DO usage and options. 
+See |tunnel| in the Schema Reference for DO usage and options.
 
 
 .. literalinclude:: ../../examples/tcpForwardTunnel.json
@@ -179,7 +179,7 @@
 
 .. _example25:
 
-Configuring Traffic Groups 
+Configuring Traffic Groups
 ^^^^^^^^^^^^^^^^^^^^^^^^^^
 .. sidebar:: :fonticon:`fa fa-info-circle fa-lg` Version Notice:
 
@@ -187,7 +187,7 @@
 
 This example shows how to create Traffic Groups using Declarative Onboarding 1.14 and later. A traffic group is a group of configuration objects on a BIG-IP which is able to float to another device in a device group in case of failure.  For more information, see :ref:`trafficgroup` on the Clustering page, and |tgdoc|.
 
-See |tg| in the Schema Reference for DO usage and options.  
+See |tg| in the Schema Reference for DO usage and options.
 
 .. IMPORTANT:: The HA Score failover method is not currently supported. DO uses the HA Order failover method. |br| |br| Because DO uses HA Order for failover, the declaration must include a hostname, located inside of a deviceGroup. In the following example, the declaration defines a Device Group with a host name.  See :ref:`devicegroup` for information on Device Groups.
 
@@ -201,7 +201,7 @@
 
 .. _example26:
 
-Configuring routing prefix lists 
+Configuring routing prefix lists
 ^^^^^^^^^^^^^^^^^^^^^^^^^^^^^^^^
 .. sidebar:: :fonticon:`fa fa-info-circle fa-lg` Version Notice:
 
@@ -209,7 +209,7 @@
 
 This example shows how you can create network routing prefix lists using Declarative Onboarding 1.18 and later. These prefix lists are a part of a larger BGP configuration, and enable you to specify allow and deny actions for each prefix address.
 
-See |prefix| and |prefixentry| in the Schema Reference for DO usage and options.  
+See |prefix| and |prefixentry| in the Schema Reference for DO usage and options.
 
 The following example contains multiple prefix lists, but no other DO configuration.  You can use this class as a part of a larger Declarative Onboarding declaration.
 
@@ -224,13 +224,13 @@
 
 .. _bgprouting:
 
-Configuring BGP Routing in a declaration  
+Configuring BGP Routing in a declaration
 ^^^^^^^^^^^^^^^^^^^^^^^^^^^^^^^^^^^^^^^^
 .. sidebar:: :fonticon:`fa fa-info-circle fa-lg` Version Notice:
 
    Support for BGP routing is available in DO v1.20 and later.  BGP Routing is an experimental (Early Access) feature on the BIG-IP
 
-This example shows how you can configure Border Gateway Protocol (BGP) routing in a Declarative Onboarding declaration. 
+This example shows how you can configure Border Gateway Protocol (BGP) routing in a Declarative Onboarding declaration.
 
 For an excellent overview of BGP, see the F5 Lightboard lesson |bgpvid|.
 
@@ -253,13 +253,13 @@
 
 .. _firewallpolicy:
 
-Configuring a Firewall policy in a declaration  
+Configuring a Firewall policy in a declaration
 ^^^^^^^^^^^^^^^^^^^^^^^^^^^^^^^^^^^^^^^^^^^^^^
 .. sidebar:: :fonticon:`fa fa-info-circle fa-lg` Version Notice:
 
    Support for Firewall policies is available in DO v1.20 and later. You must have BIG-IP AFM licensed.
 
-This example shows how you can configure a firewall policy in a declaration. BIG-IP Network Firewall policies combine one or more rules and apply them as a combined policy to one context, such as a self IP as shown. 
+This example shows how you can configure a firewall policy in a declaration. BIG-IP Network Firewall policies combine one or more rules and apply them as a combined policy to one context, such as a self IP as shown.
 
 The AFM features we use in this declaration are well-documented in the |afmdocs|.
 
@@ -276,13 +276,13 @@
 
 .. _alhvlan:
 
-Configuring Auto Last Hop on VLANs 
+Configuring Auto Last Hop on VLANs
 ^^^^^^^^^^^^^^^^^^^^^^^^^^^^^^^^^^
 .. sidebar:: :fonticon:`fa fa-info-circle fa-lg` Version Notice:
 
     Support for Auto Last Hop on VLANs is available in DO 1.22 and later.
 
-This example shows how you can configure Auto Last Hop on VLANs in a Declarative Onboarding declaration.  Auto Last Hop allows the system to send return traffic to the MAC address that transmitted the request, even if the routing table points to a different network or interface. As a result, the system can send return traffic to clients even when there is no matching route. 
+This example shows how you can configure Auto Last Hop on VLANs in a Declarative Onboarding declaration.  Auto Last Hop allows the system to send return traffic to the MAC address that transmitted the request, even if the routing table points to a different network or interface. As a result, the system can send return traffic to clients even when there is no matching route.
 
 There are three possible values for the **autoLastHop** property: **enabled**, **disabled**, and **default**, which inherits the value from the global settings.
 
@@ -294,7 +294,7 @@
 .. literalinclude:: ../../examples/vlanAutoLastHop.json
     :language: json
 
-    
+
 .. |br| raw:: html
 
    <br />
@@ -492,14 +492,9 @@
 
 .. |dnsresolverdocs| raw:: html
 
-<<<<<<< HEAD
    <a href="https://techdocs.f5.com/kb/en-us/products/big-ip-afm/manuals/product/network-firewall-policies-implementations-13-1-0/3.html#GUID-933268A4-7800-405C-868F-FEA4ECEF8FBB" target="_blank">Network Firewall documentation</a>
-=======
-   <a href="https://techdocs.f5.com/kb/en-us/products/big-ip-afm/manuals/product/network-firewall-policies-implementations-13-1-0/3.html#GUID-933268A4-7800-405C-868F-FEA4ECEF8FBB" target="_blank">Network Firewall documentation</a>
 
 .. |alh| raw:: html
 
    <a href="https://support.f5.com/csp/article/K13876" target="_blank">Overview of the Auto Last Hop setting</a>
 
-   
->>>>>>> 73327de8
