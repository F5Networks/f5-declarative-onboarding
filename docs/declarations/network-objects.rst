--- conflicted
+++ resolved
@@ -276,21 +276,12 @@
 
 .. _alhvlan:
 
-<<<<<<< HEAD
-Configuring Auto Last Hop on VLANs 
-=======
 Configuring Auto Last Hop on VLANs
->>>>>>> a5e69967
 ^^^^^^^^^^^^^^^^^^^^^^^^^^^^^^^^^^
 .. sidebar:: :fonticon:`fa fa-info-circle fa-lg` Version Notice:
 
     Support for Auto Last Hop on VLANs is available in DO 1.22 and later.
 
-<<<<<<< HEAD
-This example shows how you can configure Auto Last Hop on VLANs in a Declarative Onboarding declaration.  Auto Last Hop allows the system to send return traffic to the MAC address that transmitted the request, even if the routing table points to a different network or interface. As a result, the system can send return traffic to clients even when there is no matching route. 
-
-There are three possible values for the **autoLastHop** property: **enabled**, **disabled**, and **default**, which inherits the value from the global settings.
-=======
 This example shows how you can configure Auto Last Hop on VLANs in a Declarative Onboarding declaration.  Auto Last Hop allows the system to send return traffic to the MAC address that transmitted the request, even if the routing table points to a different network or interface. As a result, the system can send return traffic to clients even when there is no matching route.
 
 There are three possible values for the **autoLastHop** property: **enabled**, **disabled**, and **default**, which inherits the value from the global settings.
@@ -303,17 +294,7 @@
 .. literalinclude:: ../../examples/vlanAutoLastHop.json
     :language: json
 
->>>>>>> a5e69967
-
-For detailed information on Auto Last Hop, see |alh| on AskF5.
-
-See |cmpref| for description and DO usage.
-
-
-.. literalinclude:: ../../examples/vlanAutoLastHop.json
-    :language: json
-
-    
+
 .. |br| raw:: html
 
    <br />
@@ -517,7 +498,3 @@
 
    <a href="https://support.f5.com/csp/article/K13876" target="_blank">Overview of the Auto Last Hop setting</a>
 
-<<<<<<< HEAD
-   
-=======
->>>>>>> a5e69967
