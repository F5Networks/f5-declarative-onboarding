--- conflicted
+++ resolved
@@ -30,13 +30,9 @@
 Notes and tips
 ~~~~~~~~~~~~~~
 
-<<<<<<< HEAD
 .. IMPORTANT:: Beginning with DO 1.35.0, the default value for **allowService** on a self IP address will be changing from **default** to **none** Until then, DO will present a warning in the response whenever DO receives a declaration that creates or modifies a self IP.
 
-- Beginning with DO 1.8.0, the DO RPM, Postman collection, and checksum files will no longer be located in the **/dist** directory in the Declarative Onboarding repository on GitHub.  These files can be found on the |release|, as **Assets**.
-=======
 - Beginning with BIG-IP DO 1.8.0, the BIG-IP DO RPM, Postman collection, and checksum files will no longer be located in the **/dist** directory in the BIG-IP Declarative Onboarding repository on GitHub.  These files can be found on the |release|, as **Assets**.
->>>>>>> 57b786e9
 
 - Archival of community supported container solution
    .. IMPORTANT:: The community-supported solution for BIG-IP DO running in a Docker container is being archived as of BIG-IP DO 1.16.  F5 will no longer provide new versions of BIG-IP DO running in a container.
