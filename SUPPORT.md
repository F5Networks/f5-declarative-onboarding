--- conflicted
+++ resolved
@@ -16,10 +16,7 @@
 | DO 1.20.0        | Feature       | 06-Apr-2021         | 06-Jul-2021     |
 | DO 1.21.0        | Feature       | 18-May-2021         | 18-Aug-2021     |
 | DO 1.21.1        | LTS           | 23-Jun-2021         | 23-Jun-2022     |
-<<<<<<< HEAD
-=======
 | DO 1.22.0        | Feature       | 28-Jun-2021         | 28-Sep-2021     |
->>>>>>> 73327de8
 
 \* Fix for Allowed schema version
 
