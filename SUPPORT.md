--- conflicted
+++ resolved
@@ -13,16 +13,10 @@
 
 | Software Version | Release Type  | First Customer Ship |End of Support   |
 |------------------|---------------|---------------------|-----------------|
-<<<<<<< HEAD
-| DO 1.9.0         | Feature       | 03-Dec-2019         | 03-Mar-2020     |
 | DO 1.10.0        | Feature       | 27-Jan-2020         | 27-Apr-2020     |
 | DO 1.11.0        | Feature       | 10-Mar-2020         | 10-Jun-2020     |
-=======
-| DO 1.10.0        | Feature       | 27-Jan-2020         | 27-Apr-2020     |
-| DO 1.11.0        | Feature       | 10-Mar-2020         | 10-Jun-2020     |
-| DO 1.11.1        | Fix           | 10-Mar-2020         | 10-Jun-2020     |
+| DO 1.11.1        | Fix           | 30-Mar-2020         | 10-Jun-2020     |
 
->>>>>>> 467463bf
 
 
 Versions no longer supported:
@@ -39,10 +33,7 @@
 | DO 1.6.0         | Feature       | 30-Jul-2019         | 30-Oct-2019     |
 | DO 1.7.0         | Feature       | 10-Sep-2019         | 10-Dec-2019     |
 | DO 1.8.0         | Feature       | 22-Oct-2019         | 22-Jan-2020     |
-<<<<<<< HEAD
-=======
 | DO 1.9.0         | Feature       | 03-Dec-2019         | 03-Mar-2020     |
->>>>>>> 467463bf
 
 \* Fix for updated Docker Container packaging only
 
